--- conflicted
+++ resolved
@@ -16,11 +16,7 @@
 name = 'tonos-cli'
 readme = 'README.md'
 repository = 'https://github.com/tonlabs/tonos-cli'
-<<<<<<< HEAD
-version = '0.26.33'
-=======
-version = '0.26.34'
->>>>>>> b55b789c
+version = '0.26.35'
 
 [dependencies]
 async-trait = '0.1.42'
