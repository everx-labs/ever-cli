--- conflicted
+++ resolved
@@ -10,11 +10,7 @@
 license = "Apache-2.0"
 keywords = ["TON", "SDK", "smart contract", "tonlabs", "solidity"]
 edition = "2018"
-<<<<<<< HEAD
-version = "0.20.4"
-=======
-version = "0.20.3"
->>>>>>> 02c86ca8
+version = "0.21.0"
 
 [dependencies]
 async-trait = "0.1.42"
