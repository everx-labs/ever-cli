--- conflicted
+++ resolved
@@ -10,11 +10,7 @@
 name = 'tonos-cli'
 readme = 'README.md'
 repository = 'https://github.com/tonlabs/tonos-cli'
-<<<<<<< HEAD
 version = '0.24.18'
-=======
-version = '0.24.17'
->>>>>>> 01b87a03
 
 [dependencies]
 async-trait = '0.1.42'
