--- conflicted
+++ resolved
@@ -16,11 +16,7 @@
 name = 'tonos-cli'
 readme = 'README.md'
 repository = 'https://github.com/tonlabs/tonos-cli'
-<<<<<<< HEAD
-version = '0.25.28'
-=======
-version = '0.26.1'
->>>>>>> 2578a1b8
+version = '0.26.2'
 
 [dependencies]
 async-trait = '0.1.42'
