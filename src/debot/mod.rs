/*
* Copyright 2018-2020 TON DEV SOLUTIONS LTD.
*
* Licensed under the SOFTWARE EVALUATION License (the "License"); you may not use
* this file except in compliance with the License.
*
* Unless required by applicable law or agreed to in writing, software
* distributed under the License is distributed on an "AS IS" BASIS,
* WITHOUT WARRANTIES OR CONDITIONS OF ANY KIND, either express or implied.
* See the License for the specific TON DEV software governing permissions and
* limitations under the License.
*/
use crate::config::Config;
use clap::{App, AppSettings, Arg, ArgMatches, SubCommand};
use simplelog::*;
use term_browser::run_debot_browser;

pub mod term_browser;
mod term_signing_box;

pub fn create_debot_command<'a, 'b>() -> App<'a, 'b> {
    SubCommand::with_name("debot")
        .about("Debot commands.")
        .setting(AppSettings::AllowLeadingHyphen)
        .setting(AppSettings::TrailingVarArg)
        .setting(AppSettings::DontCollapseArgsInUsage)
        .arg(Arg::with_name("DEBUG").long("--debug").short("-d"))
        .subcommand(
            SubCommand::with_name("fetch")
                .arg(
                    Arg::with_name("ADDRESS")
                        .required(true)
                        .help("Debot address."),
                )
        )
}

pub async fn debot_command(m: &ArgMatches<'_>, config: Config) -> Result<(), String> {
    let debug = m.is_present("DEBUG");
    let log_conf = ConfigBuilder::new()
        .add_filter_ignore_str("executor")
        .add_filter_ignore_str("hyper")
        .add_filter_ignore_str("reqwest")
        .build();

    let mut loggers: Vec<Box<dyn SharedLogger>> = vec![];
    let file = std::fs::File::create("debot_err.log");
    if file.is_ok() {
        loggers.push(WriteLogger::new(
            LevelFilter::Error,
            log_conf.clone(),
            file.unwrap(),
        ));
    }

    if debug {
        loggers.push(TermLogger::new(
            LevelFilter::Debug,
            log_conf.clone(),
            TerminalMode::Mixed,
        ));
    }
    CombinedLogger::init(loggers).unwrap();

    if let Some(m) = m.subcommand_matches("fetch") {
        return fetch_command(m, config).await;
    }
    Err("unknown debot command".to_owned())
}

async fn fetch_command(m: &ArgMatches<'_>, config: Config) -> Result<(), String> {
    let addr = m.value_of("ADDRESS");
<<<<<<< HEAD
    let abi = m
        .value_of("ABI")
        .map(|s| s.to_string())
        .or(config.abi_path.clone());

    let abi = abi
        .map(|s| {
            std::fs::read_to_string(s)
                .map_err(|e| format!("failed to read ABI file: {}", e.to_string()))
        })
        .transpose()?;
    run_debot_browser(addr.unwrap(), abi, config).await
=======
    return run_debot_browser(addr.unwrap(), config);
>>>>>>> a366f7d5
}<|MERGE_RESOLUTION|>--- conflicted
+++ resolved
@@ -70,20 +70,5 @@
 
 async fn fetch_command(m: &ArgMatches<'_>, config: Config) -> Result<(), String> {
     let addr = m.value_of("ADDRESS");
-<<<<<<< HEAD
-    let abi = m
-        .value_of("ABI")
-        .map(|s| s.to_string())
-        .or(config.abi_path.clone());
-
-    let abi = abi
-        .map(|s| {
-            std::fs::read_to_string(s)
-                .map_err(|e| format!("failed to read ABI file: {}", e.to_string()))
-        })
-        .transpose()?;
-    run_debot_browser(addr.unwrap(), abi, config).await
-=======
     return run_debot_browser(addr.unwrap(), config);
->>>>>>> a366f7d5
 }