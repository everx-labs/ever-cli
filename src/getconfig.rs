/*
 * Copyright 2018-2023 TON DEV SOLUTIONS LTD.
 *
 * Licensed under the SOFTWARE EVALUATION License (the "License"); you may not use
 * this file except in compliance with the License.
 *
 * Unless required by applicable law or agreed to in writing, software
 * distributed under the License is distributed on an "AS IS" BASIS,
 * WITHOUT WARRANTIES OR CONDITIONS OF ANY KIND, either express or implied.
 * See the License for the specific TON DEV software governing permissions and
 * limitations under the License.
 */

use ed25519_dalek::{Keypair, PublicKey, SecretKey, Signer};
use num_bigint::BigUint;
use std::time::{SystemTime, UNIX_EPOCH};
use crate::config::Config;
use crate::helpers::{create_client_verbose, query_with_limit};
use serde_json::json;
use ton_abi::{Contract, Token, TokenValue, Uint};
use ton_block::{ExternalInboundMessageHeader, Grams, Message, MsgAddressInt, Serializable};
use ton_block::MsgAddressExt::AddrNone;
use ton_client::net::{OrderBy, SortDirection};
use ton_client::boc::{get_blockchain_config, ParamsOfGetBlockchainConfig};
use ton_types::{BuilderData, Cell, IBitstring, SliceData};

const PREFIX_UPDATE_CONFIG_MESSAGE_DATA: &str = "43665021";
const PREFIX_UPDATE_CONFIG_KEY_MESSAGE_DATA: &str = "50624b21";

const QUERY_FIELDS: &str = r#"
master { 
    config {
      p0
      p1
      p2
      p3
      p4
      p6 {
        mint_new_price
        mint_add_price
      }
      p7 {
        currency
        value
      }
      p8 {
        version
        capabilities
      }
      p9 
      p10
      p12 {
        workchain_id
        enabled_since
        actual_min_split
        min_split
        max_split
        active
        accept_msgs flags
        zerostate_root_hash
        zerostate_file_hash
        version
        basic
        vm_version
        vm_mode
        min_addr_len
        max_addr_len
        addr_len_step
        workchain_type_id
      }
      p14 {
        masterchain_block_fee
        basechain_block_fee
      }
      p15 {
        validators_elected_for
        elections_start_before
        elections_end_before
        stake_held_for
      }
       p16 {
        max_validators
        max_main_validators
        min_validators
      }
      p17 {
        min_stake(format:DEC)
        max_stake(format:DEC)
        min_total_stake(format:DEC)
        max_stake_factor
      }
      p20 {
        gas_price
        gas_limit
        special_gas_limit
        gas_credit
        block_gas_limit
        freeze_due_limit
        delete_due_limit
        flat_gas_limit
        flat_gas_price
      }
      p21 {
        gas_price
        gas_limit
        special_gas_limit
        gas_credit
        block_gas_limit
        freeze_due_limit
        delete_due_limit
        flat_gas_limit
        flat_gas_price
      }
      p22 {
        bytes {
          underload soft_limit hard_limit
        }
        gas {
          underload soft_limit hard_limit
        }
        lt_delta {
          underload soft_limit hard_limit
        }
      }
      p23 {
        bytes {
          underload soft_limit hard_limit
        }
        gas {
          underload soft_limit hard_limit
        }
        lt_delta {
          underload soft_limit hard_limit
        }
      }
      p24 {
        lump_price bit_price cell_price ihr_price_factor first_frac next_frac
      }
      p25 {
        lump_price bit_price cell_price ihr_price_factor first_frac next_frac
      }
      p28 {
        shuffle_mc_validators
        mc_catchain_lifetime
        shard_catchain_lifetime
        shard_validators_lifetime
        shard_validators_num
      }
      p29 {
        new_catchain_ids
        round_candidates
        next_candidate_delay_ms
        consensus_timeout_ms
        fast_attempts
        attempt_duration
        catchain_max_deps
        max_block_bytes
        max_collated_bytes
      }
      p31
      p32 {
        utime_since
        utime_until
        total
        total_weight(format:DEC)
        list {
          public_key
          adnl_addr
          weight(format:DEC)
        }
      }
      p33 {
        utime_since
        utime_until
        total
        total_weight(format:DEC)
        list {
          public_key
          adnl_addr
          weight(format:DEC)
        }
      }
      p34 {
        utime_since
        utime_until
        total
        total_weight(format:DEC)
        list {
          public_key
          adnl_addr
          weight(format:DEC)
        }
      }
      p35 {
        utime_since
        utime_until
        total
        total_weight(format:DEC)
        list {
          public_key
          adnl_addr
          weight(format:DEC)
        }
      }
      p36 {
        utime_since
        utime_until
        total
        total_weight(format:DEC)
        list {
          public_key
          adnl_addr
          weight(format:DEC)
        }
      }
      p37 {
        utime_since
        utime_until
        total
        total_weight(format:DEC)
        list {
          public_key
          adnl_addr
          weight(format:DEC)
        }
      }
      p39 {
        adnl_addr
        temp_public_key
        seqno
        valid_until
        signature_r
        signature_s
      }
"#;

pub async fn query_global_config(config: &Config, index: Option<&str>) -> Result<(), String> {
    let ton = create_client_verbose(&config)?;
    let mut result = QUERY_FIELDS.to_owned();
    result.push_str(r#"
      p40 {
        collations_score_weight
        min_samples_count
        min_slashing_protection_score
        resend_mc_blocks_count
        signing_score_weight
        slashing_period_mc_blocks_count
        z_param_numerator
        z_param_denominator
      }
      p42 {
        threshold
        payouts {
            license_type
            payout_percent
        }
      }
    }
  }
"#);

    let config_query = match query_with_limit(
        ton.clone(),
        "blocks",
        json!({ "key_block": { "eq": true },
            "workchain_id": { "eq": -1 } }),
        &result,
        Some(vec!(OrderBy{ path: "seq_no".to_string(), direction: SortDirection::DESC })),
        Some(1),
    ).await {
        Ok(result) => Ok(result),
        Err(e) => {
            if e.message.contains("Server responded with code 400") {
                let mut result = QUERY_FIELDS.to_owned();
                result.push_str(r#"
    }
  }
"#);
                query_with_limit(
                    ton.clone(),
                    "blocks",
                    json!({ "key_block": { "eq": true },
                        "workchain_id": { "eq": -1 } }),
                    &result,
                    Some(vec!(OrderBy{ path: "seq_no".to_string(), direction: SortDirection::DESC })),
                    Some(1),
                ).await.map_err(|e| format!("failed to query master block config: {}", e))
            } else {
                Err(format!("failed to query master block config: {}", e))
            }
        }
    }?;

    if config_query.is_empty() {
        return Err("Config was not set".to_string());
    }

    match index {
        None => {
            let config_value = &config_query[0]["master"]["config"];
            println!("{}{}", if !config.is_json {
                "Config: "
            } else {
                ""
            }, serde_json::to_string_pretty(&config_value)
                .map_err(|e| format!("failed to parse config body from sdk: {}", e))?);
        },
        Some(index) => {
            let _i = i32::from_str_radix(index, 10)
                .map_err(|e| format!(r#"failed to parse "index": {}"#, e))?;
            let config_name = format!("p{}", index);
            let config_value = &config_query[0]["master"]["config"][&config_name];
            println!("{}{}", if !config.is_json {
                format!("Config {}: ", config_name)
            } else {
                "".to_string()
            }, serde_json::to_string_pretty(&config_value)
                         .map_err(|e| format!("failed to parse config body from sdk: {}", e))?);
        }
    }
    Ok(())
}

pub async fn gen_update_config_message(
    abi: Option<&str>,
    seqno: Option<&str>,
    config_master_file: &str,
    new_param_file: &str,
    is_json: bool
) -> Result<(), String> {
    let config_master_address = std::fs::read(&*(config_master_file.to_string() + ".addr"))
        .map_err(|e| format!(r#"failed to read "config_master": {}"#, e))?;
    let config_account = ton_types::AccountId::from_raw(config_master_address, 32*8);

    let private_key_of_config_account = std::fs::read(&*(config_master_file.to_string() + ".pk"))
        .map_err(|e| format!(r#"failed to read "config_master": {}"#, e))?;

    let config_str = std::fs::read_to_string(new_param_file)
        .map_err(|e| format!(r#"failed to read "new_param_file": {}"#, e))?;

    let (config_cell, key_number) = serialize_config_param(config_str)?;
    let message = if let Some(abi) = abi {
        prepare_message_new_config_param_solidity(abi, config_cell, key_number, config_account, &private_key_of_config_account)?
    } else {
        let seqno = seqno.unwrap().parse().map_err(|e| format!(r#"failed to parse "seqno": {}"#, e))?;
        prepare_message_new_config_param(config_cell, seqno, key_number, config_account, &private_key_of_config_account)?
    };

    let msg_bytes = message.write_to_bytes()
        .map_err(|e| format!(r#"failed to serialize message": {}"#, e))?;
    let msg_hex = hex::encode(&msg_bytes);

    if is_json {
        println!("{{\"Message\": \"{}\"}}", msg_hex);
    } else {
        println!("Message: {}", msg_hex);
    }

    Ok(())
}

pub async fn gen_update_config_key_message(
    seqno: &str,
    config_master_file: &str,
    new_config_master_file: &str,
    is_json: bool
) -> Result<(), String> {
    let seqno = u32::from_str_radix(seqno, 10)
        .map_err(|e| format!(r#"failed to parse "seqno": {}"#, e))?;

    let config_master_address = std::fs::read(&*(config_master_file.to_string() + ".addr"))
        .map_err(|e| format!(r#"failed to read "config_master": {}"#, e))?;
    let config_account = ton_types::AccountId::from_raw(config_master_address, 32*8);

    let private_key = std::fs::read(&*(config_master_file.to_string() + ".pk"))
        .map_err(|e| format!(r#"failed to read "config_master": {}"#, e))?;

    let new_private_key = std::fs::read(&*(new_config_master_file.to_string() + ".pk"))
        .map_err(|e| format!(r#"failed to read "new_config_master": {}"#, e))?;

    let message = prepare_message_new_config_key(seqno, config_account, private_key, new_private_key)?;

    let msg_bytes = message.write_to_bytes()
        .map_err(|e| format!(r#"failed to serialize message": {}"#, e))?;
    let msg_hex = hex::encode(&msg_bytes);

    if is_json {
        println!("{{\"Message\": \"{}\"}}", msg_hex);
    } else {
        println!("Message: {}", msg_hex);
    }

    Ok(())
}

pub fn serialize_config_param(config_str: String) -> Result<(Cell, u32), String> {
    let config_json: serde_json::Value = serde_json::from_str(&*config_str)
        .map_err(|e| format!(r#"failed to parse "new_param_file": {}"#, e))?;
    let config_json = config_json.as_object()
        .ok_or(format!(r#""new_param_file" is not json object"#))?;
    if config_json.len() != 1 {
        Err(r#""new_param_file" is not a valid json"#.to_string())?;
    }

    let mut key_number = None;
    for key in config_json.keys() {
        if !key.starts_with("p") {
            Err(r#""new_param_file" is not a valid json"#.to_string())?;
        }
        key_number = Some(key.trim_start_matches("p").to_string());
        break;
    }

    let key_number = key_number
        .ok_or(format!(r#""new_param_file" is not a valid json"#))?
        .parse::<u32>()
        .map_err(|e| format!(r#""new_param_file" is not a valid json: {}"#, e))?;

    let config_params = ton_block_json::parse_config(config_json)
        .map_err(|e| format!(r#"failed to parse config params from "new_param_file": {}"#, e))?;

    let config_param = config_params.config(key_number)
        .map_err(|e| format!(r#"failed to parse config params from "new_param_file": {}"#, e))?
        .ok_or(format!(r#"Not found config number {} in parsed config_params"#, key_number))?;

    let mut cell = BuilderData::default();
    config_param.write_to_cell(&mut cell)
        .map_err(|e| format!(r#"failed to serialize config param": {}"#, e))?;
    let config_cell = cell.references()[0].clone();

    Ok((config_cell, key_number))
}

fn prepare_message_new_config_param(
    config_param: Cell,
    seqno: u32,
    key_number: u32,
    config_account: SliceData,
    private_key_of_config_account: &[u8]
) -> Result<Message, String> {
    let prefix = hex::decode(PREFIX_UPDATE_CONFIG_MESSAGE_DATA).unwrap();
    let since_the_epoch = SystemTime::now().duration_since(UNIX_EPOCH).unwrap().as_secs() as u32 + 100; // timestamp + 100 secs

    let mut cell = BuilderData::default();
    cell.append_raw(prefix.as_slice(), 32).unwrap();
    cell.append_u32(seqno).unwrap();
    cell.append_u32(since_the_epoch).unwrap();
    cell.append_i32(key_number as i32).unwrap();
    cell.checked_append_reference(config_param.clone()).unwrap();

    let secret = SecretKey::from_bytes(private_key_of_config_account)
        .map_err(|e| format!(r#"failed to read private key from config-master file": {}"#, e))?;
    let public = PublicKey::from(&secret);
    let keypair = Keypair { secret, public };
        
    let msg_signature = keypair.sign(cell.finalize(0).unwrap().repr_hash().as_slice()).to_bytes();

    let mut cell = BuilderData::default();
    cell.append_raw(&msg_signature, 64*8).unwrap();
    cell.append_raw(prefix.as_slice(), 32).unwrap();
    cell.append_u32(seqno).unwrap();
    cell.append_u32(since_the_epoch).unwrap();
    cell.append_i32(key_number as i32).unwrap();
    cell.checked_append_reference(config_param).unwrap();

    let config_contract_address = MsgAddressInt::with_standart(None, -1, config_account).unwrap();
    let mut header = ExternalInboundMessageHeader::new(AddrNone, config_contract_address);
    header.import_fee = Grams::zero();
    let body = SliceData::load_builder(cell).unwrap();
    let message = Message::with_ext_in_header_and_body(header, body);

    Ok(message)
}

<<<<<<< HEAD
fn prepare_message_new_config_key(
    seqno: u32,
    config_account: SliceData,
    private_key_of_config_account: Vec<u8>,
    new_private_key_of_config_account: Vec<u8>
) -> Result<Message, String> {
    let prefix = hex::decode(PREFIX_UPDATE_CONFIG_KEY_MESSAGE_DATA).unwrap();
    let since_the_epoch = SystemTime::now().duration_since(UNIX_EPOCH).unwrap().as_secs() as u32 + 100; // timestamp + 100 secs

    let new_exp_key = ed25519_dalek::ExpandedSecretKey::from(
        &ed25519_dalek::SecretKey::from_bytes(new_private_key_of_config_account.as_slice()
        )
            .map_err(|e| format!(r#"failed to read new private key from new config-master file": {}"#, e))?);
    let new_pub_key = ed25519_dalek::PublicKey::from(&new_exp_key);
    let new_pub_key_bytes = new_pub_key.as_bytes();

    let mut cell = BuilderData::default();
    cell.append_raw(prefix.as_slice(), 32).unwrap();
    cell.append_u32(seqno).unwrap();
    cell.append_u32(since_the_epoch).unwrap();
    cell.append_raw(new_pub_key_bytes, 256).unwrap();

    let exp_key = ed25519_dalek::ExpandedSecretKey::from(
        &ed25519_dalek::SecretKey::from_bytes(private_key_of_config_account.as_slice()
        )
            .map_err(|e| format!(r#"failed to read private key from config-master file": {}"#, e))?);
    let pub_key = ed25519_dalek::PublicKey::from(&exp_key);
    let msg_signature = exp_key.sign(cell.finalize(0).unwrap().repr_hash().into_vec().as_slice(), &pub_key).to_bytes().to_vec();

    let mut cell = BuilderData::default();
    cell.append_raw(msg_signature.as_slice(), 64*8).unwrap();
    cell.append_raw(prefix.as_slice(), 32).unwrap();
    cell.append_u32(seqno).unwrap();
    cell.append_u32(since_the_epoch).unwrap();
    cell.append_raw(new_pub_key_bytes, 256).unwrap();

    let config_contract_address = MsgAddressInt::with_standart(None, -1, config_account).unwrap();
    let mut header = ExternalInboundMessageHeader::new(AddrNone, config_contract_address);
    header.import_fee = Grams::zero();
    let message = Message::with_ext_in_header_and_body(header, cell.into());

    Ok(message)
=======
fn prepare_message_new_config_param_solidity(
    abi: &str,
    config_param: Cell,
    key_number: u32,
    config_account: SliceData,
    private_key_of_config_account: &[u8]
) -> Result<Message, String> {
    let secret = SecretKey::from_bytes(private_key_of_config_account)
        .map_err(|e| format!(r#"failed to read private key from config-master file": {}"#, e))?;
    let public = PublicKey::from(&secret);
    let keypair = Keypair { secret, public };
    
    let config_contract_address = MsgAddressInt::with_standart(None, -1, config_account).unwrap();
    let since_the_epoch = SystemTime::now().duration_since(UNIX_EPOCH).unwrap().as_micros() as u64;

    let header = [("time".to_owned(), TokenValue::Time(since_the_epoch))]
        .into_iter()
        .collect();

    let parameters = [
        Token::new("index", convert_to_uint(&key_number.to_be_bytes(), 32)),
        Token::new("data", TokenValue::Cell(config_param)),
    ];

    let abi = std::fs::read(abi)
        .map_err(|err| format!("cannot read abi file {}: {}", abi, err))?;
    let contract = Contract::load(&*abi)
        .map_err(|err| err.to_string())?;
    let function = contract.function("set_config_param")
        .map_err(|err| err.to_string())?;
    let body = function
        .encode_input(&header, &parameters, false, Some(&keypair), Some(config_contract_address.clone()))
        .and_then(|builder| SliceData::load_builder(builder))
        .map_err(|err| format!("cannot prepare message body {}", err))?;

    let hdr = ExternalInboundMessageHeader::new(AddrNone, config_contract_address);
    Ok(Message::with_ext_in_header_and_body(hdr, body))
}

fn convert_to_uint(value: &[u8], bits_count: usize) -> TokenValue {
    assert!(value.len() * 8 >= bits_count);
    TokenValue::Uint(Uint {
        number: BigUint::from_bytes_be(value),
        size: bits_count,
    })
>>>>>>> 983f6472
}

pub async fn dump_blockchain_config(config: &Config, path: &str) -> Result<(), String> {
    let ton = create_client_verbose(&config)?;

    let last_key_block_query = query_with_limit(
        ton.clone(),
        "blocks",
        json!({ "workchain_id": { "eq":-1 }, "key_block": { "eq":true }}),
        "boc",
        Some(vec![OrderBy{ path: "seq_no".to_owned(), direction: SortDirection::DESC }]),
        Some(1),
    ).await.map_err(|e| format!("failed to query last key block: {}", e))?;

    if last_key_block_query.is_empty() {
        return Err("Key block not found".to_string());
    }

    let block = last_key_block_query[0]["boc"].as_str()
        .ok_or("Failed to query last block BOC.")?.to_owned();

    let bc_config = get_blockchain_config(
        ton.clone(),
        ParamsOfGetBlockchainConfig {
            block_boc: block,
            ..Default::default()
        },
    ).await
        .map_err(|e| format!("Failed to get blockchain config: {}", e))?;

    let bc_config = base64::decode(&bc_config.config_boc)
        .map_err(|e| format!("Failed to decode BOC: {}", e))?;
    std::fs::write(path, bc_config)
        .map_err(|e| format!("Failed to write data to the file {}: {}", path, e))?;
    if !config.is_json {
        println!("Config successfully saved to {}", path);
    } else {
        println!("{{}}");
    }
    Ok(())
}<|MERGE_RESOLUTION|>--- conflicted
+++ resolved
@@ -472,7 +472,6 @@
     Ok(message)
 }
 
-<<<<<<< HEAD
 fn prepare_message_new_config_key(
     seqno: u32,
     config_account: SliceData,
@@ -515,7 +514,7 @@
     let message = Message::with_ext_in_header_and_body(header, cell.into());
 
     Ok(message)
-=======
+
 fn prepare_message_new_config_param_solidity(
     abi: &str,
     config_param: Cell,
@@ -561,7 +560,6 @@
         number: BigUint::from_bytes_be(value),
         size: bits_count,
     })
->>>>>>> 983f6472
 }
 
 pub async fn dump_blockchain_config(config: &Config, path: &str) -> Result<(), String> {
