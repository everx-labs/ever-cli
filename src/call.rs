--- conflicted
+++ resolved
@@ -255,28 +255,6 @@
     serde_json::to_string(&params_json).map_err(|e| format!("{}", e))
 }
 
-<<<<<<< HEAD
-pub async fn query_account_boc(ton: TonClient, addr: &str) -> Result<String, String> {
-    let accounts = query(
-        ton,
-            "accounts",
-            json!({ "id": { "eq": addr } }),
-            "boc",
-            None,
-        ).await
-    .map_err(|e| format!("failed to query account: {}", e))?;
-    if accounts.len() == 0 {
-        return Err(format!("account {} not found", addr));
-    }
-    let boc = accounts[0]["boc"].as_str();
-    if boc.is_none() {
-        return Err(format!("account doesn't contain data"));
-    }
-    Ok(boc.unwrap().to_owned())
-}
-
-=======
->>>>>>> 03c11e74
 pub async fn emulate_locally(
     ton: TonClient,
     addr: &str,
