/*
 * Copyright 2018-2021 TON DEV SOLUTIONS LTD.
 *
 * Licensed under the SOFTWARE EVALUATION License (the "License"); you may not use
 * this file except in compliance with the License.
 *
 * Unless required by applicable law or agreed to in writing, software
 * distributed under the License is distributed on an "AS IS" BASIS,
 * WITHOUT WARRANTIES OR CONDITIONS OF ANY KIND, either express or implied.
 * See the License for the specific TON DEV software governing permissions and
 * limitations under the License.
 */
use crate::config::Config;
use crate::convert;
use crate::helpers::{TonClient, now, now_ms, create_client_verbose, load_abi, query_account_field, TRACE_PATH, SDK_EXECUTION_ERROR_CODE, create_client};
use ton_abi::{Contract, ParamType};
use chrono::{TimeZone, Local};

use ton_client::abi::{
    encode_message,
    decode_message,
    ParamsOfDecodeMessage,
    ParamsOfEncodeMessage,
    Abi,
    FunctionHeader,
};
use ton_client::processing::{
    ParamsOfSendMessage,
    ParamsOfWaitForTransaction,
    ParamsOfProcessMessage,
    ProcessingEvent,
    wait_for_transaction,
    send_message,
};
use ton_client::tvm::{
    run_executor,
    ParamsOfRunExecutor,
    AccountForExecutor,
<<<<<<< HEAD
    ExecutionOptions
};
use ton_block::{Account, Serializable, Deserializable, Message, MsgAddressInt, ExternalInboundMessageHeader, Grams};
use std::str::FromStr;
use std::time::{SystemTime, UNIX_EPOCH};
use serde_json::{Value, Map};
use ton_block::MsgAddressExt::AddrNone;
use ton_types::{BuilderData, Cell, IBitstring, SliceData};

const PREFIX_UPDATE_CONFIG_MESSAGE_DATA: &str = "43665021";

pub struct EncodedMessage {
    pub message_id: String,
    pub message: String,
    pub expire: Option<u32>,
    pub address: String,
}

pub async fn prepare_message(
    ton: TonClient,
    addr: &str,
    abi: Abi,
    method: &str,
    params: &str,
    header: Option<FunctionHeader>,
    keys: Option<String>,
    is_json: bool,
) -> Result<EncodedMessage, String> {
    if !is_json {
        println!("Generating external inbound message...");
    }

    let msg_params = prepare_message_params(addr, abi, method, params, header.clone(), keys)?;

    let msg = encode_message(ton, msg_params).await
        .map_err(|e| format!("failed to create inbound message: {}", e))?;

    Ok(EncodedMessage {
        message: msg.message,
        message_id: msg.message_id,
        expire: header.and_then(|h| h.expire),
        address: addr.to_owned(),
    })
}

pub fn prepare_message_params (
    addr: &str,
    abi: Abi,
    method: &str,
    params: &str,
    header: Option<FunctionHeader>,
    keys: Option<String>,
) -> Result<ParamsOfEncodeMessage, String> {
    let keys = keys.map(|k| load_keypair(&k)).transpose()?;
    let params = serde_json::from_str(&params)
        .map_err(|e| format!("arguments are not in json format: {}", e))?;

    let call_set = Some(CallSet {
        function_name: method.into(),
        input: Some(params),
        header: header.clone(),
    });

    Ok(ParamsOfEncodeMessage {
        abi,
        address: Some(addr.to_owned()),
        call_set,
        signer: if keys.is_some() {
            Signer::Keys { keys: keys.unwrap() }
        } else {
            Signer::None
        },
        ..Default::default()
    })
}

pub fn serialize_config_param(config_str: String) -> Result<(Cell, u32), String> {
    let config_json: serde_json::Value = serde_json::from_str(&*config_str)
        .map_err(|e| format!(r#"failed to parse "new_param_file": {}"#, e))?;
    let config_json = config_json.as_object()
        .ok_or(format!(r#""new_param_file" is not json object"#))?;
    if config_json.len() != 1 {
        Err(r#""new_param_file" is not a valid json"#.to_string())?;
    }

    let mut key_number = None;
    for key in config_json.keys() {
        if !key.starts_with("p") {
            Err(r#""new_param_file" is not a valid json"#.to_string())?;
        }
        key_number = Some(key.trim_start_matches("p").to_string());
        break;
    }

    let key_number = key_number
        .ok_or(format!(r#""new_param_file" is not a valid json"#))?
        .parse::<u32>()
        .map_err(|e| format!(r#""new_param_file" is not a valid json: {}"#, e))?;

    let config_params = ton_block_json::parse_config(config_json)
        .map_err(|e| format!(r#"failed to parse config params from "new_param_file": {}"#, e))?;

    let config_param = config_params.config(key_number)
        .map_err(|e| format!(r#"failed to parse config params from "new_param_file": {}"#, e))?
        .ok_or(format!(r#"Not found config number {} in parsed config_params"#, key_number))?;

    let mut cell = BuilderData::default();
    config_param.write_to_cell(&mut cell)
        .map_err(|e| format!(r#"failed to serialize config param": {}"#, e))?;
    let config_cell = cell.references()[0].clone();

    Ok((config_cell, key_number))
}

pub fn prepare_message_new_config_param(
    config_param: Cell,
    seqno: u32,
    key_number: u32,
    config_account: SliceData,
    private_key_of_config_account: Vec<u8>
) -> Result<Message, String> {
    let prefix = hex::decode(PREFIX_UPDATE_CONFIG_MESSAGE_DATA).unwrap();
    let since_the_epoch = SystemTime::now().duration_since(UNIX_EPOCH).unwrap().as_secs() as u32 + 100; // timestamp + 100 secs

    let mut cell = BuilderData::default();
    cell.append_raw(prefix.as_slice(), 32).unwrap();
    cell.append_u32(seqno).unwrap();
    cell.append_u32(since_the_epoch).unwrap();
    cell.append_i32(key_number as i32).unwrap();
    cell.append_reference_cell(config_param.clone());

    let exp_key = ed25519_dalek::ExpandedSecretKey::from(
        &ed25519_dalek::SecretKey::from_bytes(private_key_of_config_account.as_slice()
    )
        .map_err(|e| format!(r#"failed to read private key from config-master file": {}"#, e))?);
    let pub_key = ed25519_dalek::PublicKey::from(&exp_key);
    let msg_signature = exp_key.sign(cell.finalize(0).unwrap().repr_hash().into_vec().as_slice(), &pub_key).to_bytes().to_vec();

    let mut cell = BuilderData::default();
    cell.append_raw(msg_signature.as_slice(), 64*8).unwrap();
    cell.append_raw(prefix.as_slice(), 32).unwrap();
    cell.append_u32(seqno).unwrap();
    cell.append_u32(since_the_epoch).unwrap();
    cell.append_i32(key_number as i32).unwrap();
    cell.append_reference_cell(config_param);

    let config_contract_address = MsgAddressInt::with_standart(None, -1, config_account).unwrap();
    let mut header = ExternalInboundMessageHeader::new(AddrNone, config_contract_address);
    header.import_fee = Grams::zero();
    let message = Message::with_ext_in_header_and_body(header, cell.into());

    Ok(message)
}

pub fn print_encoded_message(msg: &EncodedMessage, is_json:bool) {
    let expire = if msg.expire.is_some() {
        let expire_at = Local.timestamp(msg.expire.unwrap() as i64, 0);
        expire_at.to_rfc2822()
    } else {
        "unknown".to_string()
    };
    if !is_json {
        println!();
        println!("MessageId: {}", msg.message_id);
        println!("Expire at: {}", expire);
    } else {
        println!("  \"MessageId\": \"{}\",", msg.message_id);
        println!("  \"Expire at\": \"{}\",", expire);
    }
}

fn pack_message(msg: &EncodedMessage, method: &str, is_raw: bool) -> Result<Vec<u8>, String> {
    let res = if is_raw {
        base64::decode(&msg.message)
            .map_err(|e| format!("failed to decode message: {}", e))?
    } else {
        let json_msg = json!({
            "msg": {
                "message_id": msg.message_id,
                "message": msg.message,
                "expire": msg.expire,
                "address": msg.address,
            },
            "method": method,
        });
        serde_json::to_string(&json_msg)
            .map_err(|e| format!("failed to serialize message: {}", e))?
            .into_bytes()
    };
    Ok(res)
}

fn unpack_message(str_msg: &str) -> Result<(EncodedMessage, String), String> {
    let bytes = hex::decode(str_msg)
        .map_err(|e| format!("couldn't unpack message: {}", e))?;

    let str_msg = std::str::from_utf8(&bytes)
        .map_err(|e| format!("message is corrupted: {}", e))?;

    let json_msg: serde_json::Value = serde_json::from_str(str_msg)
        .map_err(|e| format!("couldn't decode message: {}", e))?;

    let method = json_msg["method"].as_str()
        .ok_or(r#"couldn't find "method" key in message"#)?
        .to_owned();
    let message_id = json_msg["msg"]["message_id"].as_str()
        .ok_or(r#"couldn't find "message_id" key in message"#)?
        .to_owned();
    let message = json_msg["msg"]["message"].as_str()
        .ok_or(r#"couldn't find "message" key in message"#)?
        .to_owned();
    let expire = json_msg["msg"]["expire"].as_u64().map(|x| x as u32);
    let address = json_msg["msg"]["address"].as_str()
        .ok_or(r#"couldn't find "address" key in message"#)?
        .to_owned();

    let msg = EncodedMessage {
        message_id, message, expire, address
    };
    Ok((msg, method))
}
=======
};
use ton_block::{Account, Serializable, Deserializable, Message};
use std::str::FromStr;
use serde_json::{Value};
use ton_client::error::ClientError;
use crate::debug::{DebugLogger, execute_debug};
use crate::debug_executor::TraceLevel;
use crate::message::{EncodedMessage, prepare_message_params, print_encoded_message, unpack_message};
use crate::replay::{CONFIG_ADDR, construct_blockchain_config};

>>>>>>> f99cb8df

async fn decode_call_parameters(ton: TonClient, msg: &EncodedMessage, abi: Abi) -> Result<(String, String), String> {
    let result = decode_message(
        ton,
        ParamsOfDecodeMessage {
            abi,
            message: msg.message.clone(),
        },
    )
    .await
    .map_err(|e| format!("couldn't decode message: {}", e))?;

    Ok((
        result.name,
        serde_json::to_string_pretty(
            &result.value.unwrap_or(json!({}))
        ).map_err(|e| format!("failed to serialize result: {}", e))?
    ))
}

fn parse_integer_param(value: &str) -> Result<String, String> {
    let value = value.trim_matches('\"');

    if value.ends_with('T') {
        convert::convert_token(value.trim_end_matches('T'))
    } else {
        Ok(value.to_owned())
    }
}

fn build_json_from_params(params_vec: Vec<&str>, abi: &str, method: &str) -> Result<String, String> {
    let abi_obj = Contract::load(abi.as_bytes()).map_err(|e| format!("failed to parse ABI: {}", e))?;
    let functions = abi_obj.functions();

    let func_obj = functions.get(method).ok_or("failed to load function from abi")?;
    let inputs = func_obj.input_params();

    let mut params_json = json!({ });
    for input in inputs {
        let mut iter = params_vec.iter();
        let _param = iter.find(|x| x.trim_start_matches('-') == input.name)
            .ok_or(format!(r#"argument "{}" of type "{}" not found"#, input.name, input.kind))?;

        let value = iter.next()
            .ok_or(format!(r#"argument "{}" of type "{}" has no value"#, input.name, input.kind))?
            .to_string();

        let value = match input.kind {
            ParamType::Uint(_) | ParamType::Int(_) => {
                json!(parse_integer_param(&value)?)
            },
            ParamType::Array(ref x) => {
                if let ParamType::Uint(_) = **x {
                    let mut result_vec: Vec<String> = vec![];
                    for i in value.split(|c| c == ',' || c == '[' || c == ']') {
                        if !i.is_empty() {
                            result_vec.push(parse_integer_param(i)?)
                        }
                    }
                    json!(result_vec)
                } else {
                    json!(value)
                }
            },
            _ => {
                json!(value)
            }
        };
        params_json[input.name.clone()] = value;
    }

    serde_json::to_string(&params_json).map_err(|e| format!("{}", e))
}

pub async fn emulate_locally(
    ton: TonClient,
    addr: &str,
    msg: String,
    is_fee: bool,
) -> Result<(), String> {
    let state: String;
    let state_boc = query_account_field(ton.clone(), addr, "boc").await;
    if state_boc.is_err() {
        if is_fee {
            let addr = ton_block::MsgAddressInt::from_str(addr)
                .map_err(|e| format!("couldn't decode address: {}", e))?;
            state = base64::encode(
                &ton_types::cells_serialization::serialize_toc(
                    &Account::with_address(addr)
                        .serialize()
                        .map_err(|e| format!("couldn't create dummy account for deploy emulation: {}", e))?
                ).map_err(|e| format!("failed to serialize account cell: {}", e))?
            );
        } else {
            return Err(state_boc.err().unwrap());
        }
    } else {
        state = state_boc.unwrap();
    }
    let res = run_executor(
        ton.clone(),
        ParamsOfRunExecutor {
            message: msg.clone(),
            account: AccountForExecutor::Account {
                boc: state,
                unlimited_balance: if is_fee {
                    Some(true)
                } else {
                    None
                },
            },
            ..Default::default()
        },
    )
    .await;

    if res.is_err() {
        return Err(format!("{:#}", res.err().unwrap()));
    }
    if is_fee {
        let fees = res.unwrap().fees;
        println!("{{");
        println!("  \"in_msg_fwd_fee\": \"{}\",", fees.in_msg_fwd_fee);
        println!("  \"storage_fee\": \"{}\",", fees.storage_fee);
        println!("  \"gas_fee\": \"{}\",", fees.gas_fee);
        println!("  \"out_msgs_fwd_fee\": \"{}\",", fees.out_msgs_fwd_fee);
        println!("  \"total_account_fees\": \"{}\",", fees.total_account_fees);
        println!("  \"total_output\": \"{}\"", fees.total_output);
        println!("}}");
    } else {
        println!("Local run succeeded. Executing onchain."); // TODO: check is_json
    }
    Ok(())
}

pub async fn send_message_and_wait(
    ton: TonClient,
    abi: Option<Abi>,
    msg: String,
    config: &Config,
) -> Result<serde_json::Value, String> {

    if !config.is_json {
        println!("Processing... ");
    }
    let callback = |_| {
        async move {}
    };
    let result = send_message(
        ton.clone(),
        ParamsOfSendMessage {
            message: msg.clone(),
            abi: abi.clone(),
            send_events: false,
        },
        callback,
    ).await
        .map_err(|e| format!("{:#}", e))?;

    if !config.async_call {
        let result = wait_for_transaction(
            ton.clone(),
            ParamsOfWaitForTransaction {
                abi,
                message: msg.clone(),
                shard_block_id: result.shard_block_id,
                send_events: true,
                ..Default::default()
            },
            callback,
        ).await
            .map_err(|e| format!("{:#}", e))?;
        Ok(result.decoded.and_then(|d| d.output).unwrap_or(json!({})))
    } else {
        Ok(json!({}))
    }
}

pub async fn process_message(
    ton: TonClient,
    msg: ParamsOfEncodeMessage,
    config: &Config,
) -> Result<serde_json::Value, ClientError> {
    let callback = |event| { async move {
        if let ProcessingEvent::DidSend { shard_block_id: _, message_id, message: _ } = event {
            println!("MessageId: {}", message_id)
        }
    }};
    let res = if !config.is_json {
        ton_client::processing::process_message(
            ton.clone(),
            ParamsOfProcessMessage {
                message_encode_params: msg.clone(),
                send_events: true,
            },
            callback,
        ).await
    } else {
        ton_client::processing::process_message(
            ton.clone(),
            ParamsOfProcessMessage {
                message_encode_params: msg.clone(),
                send_events: true,
            },
            |_| { async move {} },
        ).await
    }?;

    Ok(res.decoded.and_then(|d| d.output).unwrap_or(json!({})))
}

pub async fn call_contract_with_result(
    config: &Config,
    addr: &str,
    abi: String,
    method: &str,
    params: &str,
    keys: Option<String>,
    is_fee: bool,
    dbg_info: Option<String>,
) -> Result<serde_json::Value, String> {
    let ton = if config.debug_fail.enabled() {
        log::set_max_level(log::LevelFilter::Trace);
        log::set_boxed_logger(
            Box::new(DebugLogger::new(TRACE_PATH.to_string()))
        ).map_err(|e| format!("Failed to set logger: {}", e))?;
        create_client(config)?
    } else {
        create_client_verbose(config)?
    };
    call_contract_with_client(ton, config, addr, abi, method, params, keys, is_fee, dbg_info).await
}

pub async fn call_contract_with_client(
    ton: TonClient,
    config: &Config,
    addr: &str,
    abi_string: String,
    method: &str,
    params: &str,
    keys: Option<String>,
    is_fee: bool,
    dbg_info: Option<String>,
) -> Result<serde_json::Value, String> {
    let abi = load_abi(&abi_string)?;

    let expire_at = config.lifetime + now()?;
    let time = now_ms();
    let header = FunctionHeader {
        expire: Some(expire_at),
        time: Some(time),
        ..Default::default()
    };
    let msg_params = prepare_message_params(
        addr,
        abi.clone(),
        method,
        params,
        Some(header),
        keys.clone(),
    )?;

    let needs_encoded_msg = is_fee ||
        config.async_call ||
        config.local_run ||
        config.debug_fail.enabled();

    let message = if needs_encoded_msg {
        let msg = encode_message(ton.clone(), msg_params.clone()).await
            .map_err(|e| format!("failed to create inbound message: {}", e))?;

        if config.local_run || is_fee {
            emulate_locally(ton.clone(), addr, msg.message.clone(), is_fee).await?;
            if is_fee {
                return Ok(Value::Null);
            }
        }
        if config.async_call {
            return send_message_and_wait(ton,
                                         Some(abi),
                                         msg.message.clone(),
                                         config).await;
        }
        Some(msg.message)
    } else {
        None
    };

    if !config.is_json {
        print!("Expire at: ");
        let expire_at = Local.timestamp(expire_at as i64 , 0);
        println!("{}", expire_at.to_rfc2822());
    }

    let dump = if config.debug_fail.enabled() {
        let acc_boc = query_account_field(
            ton.clone(),
            addr,
            "boc",
        ).await?;
        let account = Account::construct_from_base64(&acc_boc)
            .map_err(|e| format!("Failed to construct account: {}", e))?
            .serialize()
            .map_err(|e| format!("Failed to serialize account: {}", e))?;

        let config_acc = query_account_field(
            ton.clone(),
            CONFIG_ADDR,
            "boc",
        ).await?;

        let config_acc = Account::construct_from_base64(&config_acc)
            .map_err(|e| format!("Failed to construct config account: {}", e))?;
        let bc_config = construct_blockchain_config(&config_acc)?;
        let now = now_ms();
        Some((bc_config, account, message.unwrap(), now))
    } else {
        None
    };

    let res = process_message(ton.clone(), msg_params, config).await;

    if config.debug_fail.enabled() && res.is_err()
        && res.clone().err().unwrap().code == SDK_EXECUTION_ERROR_CODE {
        if config.is_json {
            println!("{:#}", res.clone().err().unwrap());
        } else {
            println!("Error: {:#}", res.clone().err().unwrap());
            println!("Execution failed. Starting debug...");
        }
        let (bc_config, mut account, message, now) = dump.unwrap();
        let message = Message::construct_from_base64(&message)
            .map_err(|e| format!("failed to construct message: {}", e))?;
        let _ = execute_debug(Some(bc_config), None, &mut account, Some(&message), (now / 1000) as u32, now,now, dbg_info,config.debug_fail == TraceLevel::Full, false).await?;

        if !config.is_json {
            println!("Debug finished.");
            println!("Log saved to {}", TRACE_PATH);
        }
        return Err("".to_string());
    }
    res.map_err(|e| format!("{:#}", e))
}

pub fn print_json_result(result: Value, config: &Config) -> Result<(), String> {
    if !result.is_null() {
        let result = serde_json::to_string_pretty(&result)
            .map_err(|e| format!("Failed to serialize the result: {}", e))?;
        if !config.is_json {
            println!("Result: {}", result);
        } else {
            println!("{}", result);
        }
    }
    Ok(())
}

pub async fn call_contract(
    config: &Config,
    addr: &str,
    abi: String,
    method: &str,
    params: &str,
    keys: Option<String>,
    is_fee: bool,
    dbg_info: Option<String>,
) -> Result<(), String> {
    let result = call_contract_with_result(config, addr, abi, method, params, keys, is_fee, dbg_info).await?;
    if !config.is_json {
        println!("Succeeded.");
    }
    print_json_result(result, config)?;
    Ok(())
}


pub async fn call_contract_with_msg(config: &Config, str_msg: String, abi: String) -> Result<(), String> {
    let ton = create_client_verbose(&config)?;
    let abi = load_abi(&abi)?;

    let (msg, _) = unpack_message(&str_msg)?;
    if config.is_json {
        println!("{{");
    }
    print_encoded_message(&msg, config.is_json);

    let params = decode_call_parameters(ton.clone(), &msg, abi.clone()).await?;

    if !config.is_json {
        println!("Calling method {} with parameters:", params.0);
        println!("{}", params.1);
        println!("Processing... ");
    } else {
        println!("  \"Method\": \"{}\",", params.0);
        println!("  \"Parameters\": {},", params.1);
        println!("}}");
    }
    let result = send_message_and_wait(ton, Some(abi), msg.message,  config).await?;

    if !config.is_json {
        println!("Succeeded.");
        if !result.is_null() {
            println!("Result: {}", serde_json::to_string_pretty(&result)
                .map_err(|e| format!("failed to serialize result: {}", e))?);
        }
    }
    Ok(())
}

pub fn parse_params(params_vec: Vec<&str>, abi: &str, method: &str) -> Result<String, String> {
    if params_vec.len() == 1 {
        // if there is only 1 parameter it must be a json string with arguments
        Ok(params_vec[0].to_owned())
    } else {
        build_json_from_params(params_vec, abi, method)
    }
}<|MERGE_RESOLUTION|>--- conflicted
+++ resolved
@@ -11,8 +11,11 @@
  * limitations under the License.
  */
 use crate::config::Config;
-use crate::convert;
-use crate::helpers::{TonClient, now, now_ms, create_client_verbose, load_abi, query_account_field, TRACE_PATH, SDK_EXECUTION_ERROR_CODE, create_client};
+use crate::{convert, DebugLogger};
+use crate::helpers::{
+    TonClient, now, now_ms, create_client_verbose, load_abi,
+    query_account_field, TRACE_PATH, SDK_EXECUTION_ERROR_CODE, create_client
+};
 use ton_abi::{Contract, ParamType};
 use chrono::{TimeZone, Local};
 
@@ -35,83 +38,21 @@
 use ton_client::tvm::{
     run_executor,
     ParamsOfRunExecutor,
-    AccountForExecutor,
-<<<<<<< HEAD
-    ExecutionOptions
+    AccountForExecutor
 };
 use ton_block::{Account, Serializable, Deserializable, Message, MsgAddressInt, ExternalInboundMessageHeader, Grams};
 use std::str::FromStr;
 use std::time::{SystemTime, UNIX_EPOCH};
-use serde_json::{Value, Map};
+use serde_json::{Value};
 use ton_block::MsgAddressExt::AddrNone;
+use ton_client::error::ClientError;
 use ton_types::{BuilderData, Cell, IBitstring, SliceData};
+use crate::debug::execute_debug;
+use crate::debug_executor::TraceLevel;
+use crate::message::{EncodedMessage, prepare_message_params, print_encoded_message, unpack_message};
+use crate::replay::{CONFIG_ADDR, construct_blockchain_config};
 
 const PREFIX_UPDATE_CONFIG_MESSAGE_DATA: &str = "43665021";
-
-pub struct EncodedMessage {
-    pub message_id: String,
-    pub message: String,
-    pub expire: Option<u32>,
-    pub address: String,
-}
-
-pub async fn prepare_message(
-    ton: TonClient,
-    addr: &str,
-    abi: Abi,
-    method: &str,
-    params: &str,
-    header: Option<FunctionHeader>,
-    keys: Option<String>,
-    is_json: bool,
-) -> Result<EncodedMessage, String> {
-    if !is_json {
-        println!("Generating external inbound message...");
-    }
-
-    let msg_params = prepare_message_params(addr, abi, method, params, header.clone(), keys)?;
-
-    let msg = encode_message(ton, msg_params).await
-        .map_err(|e| format!("failed to create inbound message: {}", e))?;
-
-    Ok(EncodedMessage {
-        message: msg.message,
-        message_id: msg.message_id,
-        expire: header.and_then(|h| h.expire),
-        address: addr.to_owned(),
-    })
-}
-
-pub fn prepare_message_params (
-    addr: &str,
-    abi: Abi,
-    method: &str,
-    params: &str,
-    header: Option<FunctionHeader>,
-    keys: Option<String>,
-) -> Result<ParamsOfEncodeMessage, String> {
-    let keys = keys.map(|k| load_keypair(&k)).transpose()?;
-    let params = serde_json::from_str(&params)
-        .map_err(|e| format!("arguments are not in json format: {}", e))?;
-
-    let call_set = Some(CallSet {
-        function_name: method.into(),
-        input: Some(params),
-        header: header.clone(),
-    });
-
-    Ok(ParamsOfEncodeMessage {
-        abi,
-        address: Some(addr.to_owned()),
-        call_set,
-        signer: if keys.is_some() {
-            Signer::Keys { keys: keys.unwrap() }
-        } else {
-            Signer::None
-        },
-        ..Default::default()
-    })
-}
 
 pub fn serialize_config_param(config_str: String) -> Result<(Cell, u32), String> {
     let config_json: serde_json::Value = serde_json::from_str(&*config_str)
@@ -190,86 +131,6 @@
 
     Ok(message)
 }
-
-pub fn print_encoded_message(msg: &EncodedMessage, is_json:bool) {
-    let expire = if msg.expire.is_some() {
-        let expire_at = Local.timestamp(msg.expire.unwrap() as i64, 0);
-        expire_at.to_rfc2822()
-    } else {
-        "unknown".to_string()
-    };
-    if !is_json {
-        println!();
-        println!("MessageId: {}", msg.message_id);
-        println!("Expire at: {}", expire);
-    } else {
-        println!("  \"MessageId\": \"{}\",", msg.message_id);
-        println!("  \"Expire at\": \"{}\",", expire);
-    }
-}
-
-fn pack_message(msg: &EncodedMessage, method: &str, is_raw: bool) -> Result<Vec<u8>, String> {
-    let res = if is_raw {
-        base64::decode(&msg.message)
-            .map_err(|e| format!("failed to decode message: {}", e))?
-    } else {
-        let json_msg = json!({
-            "msg": {
-                "message_id": msg.message_id,
-                "message": msg.message,
-                "expire": msg.expire,
-                "address": msg.address,
-            },
-            "method": method,
-        });
-        serde_json::to_string(&json_msg)
-            .map_err(|e| format!("failed to serialize message: {}", e))?
-            .into_bytes()
-    };
-    Ok(res)
-}
-
-fn unpack_message(str_msg: &str) -> Result<(EncodedMessage, String), String> {
-    let bytes = hex::decode(str_msg)
-        .map_err(|e| format!("couldn't unpack message: {}", e))?;
-
-    let str_msg = std::str::from_utf8(&bytes)
-        .map_err(|e| format!("message is corrupted: {}", e))?;
-
-    let json_msg: serde_json::Value = serde_json::from_str(str_msg)
-        .map_err(|e| format!("couldn't decode message: {}", e))?;
-
-    let method = json_msg["method"].as_str()
-        .ok_or(r#"couldn't find "method" key in message"#)?
-        .to_owned();
-    let message_id = json_msg["msg"]["message_id"].as_str()
-        .ok_or(r#"couldn't find "message_id" key in message"#)?
-        .to_owned();
-    let message = json_msg["msg"]["message"].as_str()
-        .ok_or(r#"couldn't find "message" key in message"#)?
-        .to_owned();
-    let expire = json_msg["msg"]["expire"].as_u64().map(|x| x as u32);
-    let address = json_msg["msg"]["address"].as_str()
-        .ok_or(r#"couldn't find "address" key in message"#)?
-        .to_owned();
-
-    let msg = EncodedMessage {
-        message_id, message, expire, address
-    };
-    Ok((msg, method))
-}
-=======
-};
-use ton_block::{Account, Serializable, Deserializable, Message};
-use std::str::FromStr;
-use serde_json::{Value};
-use ton_client::error::ClientError;
-use crate::debug::{DebugLogger, execute_debug};
-use crate::debug_executor::TraceLevel;
-use crate::message::{EncodedMessage, prepare_message_params, print_encoded_message, unpack_message};
-use crate::replay::{CONFIG_ADDR, construct_blockchain_config};
-
->>>>>>> f99cb8df
 
 async fn decode_call_parameters(ton: TonClient, msg: &EncodedMessage, abi: Abi) -> Result<(String, String), String> {
     let result = decode_message(
