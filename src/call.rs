/*
 * Copyright 2018-2021 TON DEV SOLUTIONS LTD.
 *
 * Licensed under the SOFTWARE EVALUATION License (the "License"); you may not use
 * this file except in compliance with the License.
 *
 * Unless required by applicable law or agreed to in writing, software
 * distributed under the License is distributed on an "AS IS" BASIS,
 * WITHOUT WARRANTIES OR CONDITIONS OF ANY KIND, either express or implied.
 * See the License for the specific TON DEV software governing permissions and
 * limitations under the License.
 */
use crate::config::Config;
use crate::convert;
use crate::helpers::{TonClient, now, now_ms, create_client_verbose, create_client_local, load_ton_address, load_abi, construct_account_from_tvc, query_account_field, TRACE_PATH, SDK_EXECUTION_ERROR_CODE};
use ton_abi::{Contract, ParamType};
use chrono::{TimeZone, Local};
<<<<<<< HEAD
=======

>>>>>>> 3ad211c3
use ton_client::abi::{
    encode_message,
    decode_message,
    ParamsOfDecodeMessage,
    ParamsOfEncodeMessage,
    Abi,
    FunctionHeader,
};
use ton_client::processing::{
    ParamsOfSendMessage,
    ParamsOfWaitForTransaction,
    ParamsOfProcessMessage,
    ProcessingEvent,
    wait_for_transaction,
    send_message,
};
use ton_client::tvm::{
    run_get,
    ParamsOfRunGet,
    run_executor,
    ParamsOfRunExecutor,
    AccountForExecutor,
    ExecutionOptions
};
use ton_block::{Account, Serializable, Deserializable, Message};
use std::str::FromStr;
use std::sync::Arc;
use std::sync::atomic::AtomicU64;
use serde_json::{Value, Map};
use ton_executor::{ExecuteParams, TransactionExecutor};
use ton_types::{HashmapE, UInt256};
use crate::debug::DebugLogger;
use crate::debug_executor::{DebugTransactionExecutor, TraceLevel};
use crate::message::{EncodedMessage, prepare_message_params, print_encoded_message, unpack_message};
use crate::replay::{CONFIG_ADDR, construct_blockchain_config};

<<<<<<< HEAD
=======
pub struct EncodedMessage {
    pub message_id: String,
    pub message: String,
    pub expire: Option<u32>,
    pub address: String,
}

pub async fn prepare_message(
    ton: TonClient,
    addr: &str,
    abi: Abi,
    method: &str,
    params: &str,
    header: Option<FunctionHeader>,
    keys: Option<String>,
    is_json: bool,
) -> Result<EncodedMessage, String> {
    if !is_json {
        println!("Generating external inbound message...");
    }

    let msg_params = prepare_message_params(addr, abi, method, params, header.clone(), keys)?;

    let msg = encode_message(ton, msg_params).await
        .map_err(|e| format!("failed to create inbound message: {}", e))?;

    Ok(EncodedMessage {
        message: msg.message,
        message_id: msg.message_id,
        expire: header.and_then(|h| h.expire),
        address: addr.to_owned(),
    })
}

pub fn prepare_message_params (
    addr: &str,
    abi: Abi,
    method: &str,
    params: &str,
    header: Option<FunctionHeader>,
    keys: Option<String>,
) -> Result<ParamsOfEncodeMessage, String> {
    let keys = keys.map(|k| load_keypair(&k)).transpose()?;
    let params = serde_json::from_str(params)
        .map_err(|e| format!("arguments are not in json format: {}", e))?;

    let call_set = Some(CallSet {
        function_name: method.into(),
        input: Some(params),
        header,
    });

    Ok(ParamsOfEncodeMessage {
        abi,
        address: Some(addr.to_owned()),
        call_set,
        signer: if let Some(keys) = keys {
            Signer::Keys { keys }
        } else {
            Signer::None
        },
        ..Default::default()
    })
}

pub fn print_encoded_message(msg: &EncodedMessage, is_json:bool) {
    let expire = if msg.expire.is_some() {
        let expire_at = Local.timestamp(msg.expire.unwrap() as i64, 0);
        expire_at.to_rfc2822()
    } else {
        "unknown".to_string()
    };
    if !is_json {
        println!();
        println!("MessageId: {}", msg.message_id);
        println!("Expire at: {}", expire);
    } else {
        println!("  \"MessageId\": \"{}\",", msg.message_id);
        println!("  \"Expire at\": \"{}\",", expire);
    }
}

fn pack_message(msg: &EncodedMessage, method: &str, is_raw: bool) -> Result<Vec<u8>, String> {
    let res = if is_raw {
        base64::decode(&msg.message)
            .map_err(|e| format!("failed to decode message: {}", e))?
    } else {
        let json_msg = json!({
            "msg": {
                "message_id": msg.message_id,
                "message": msg.message,
                "expire": msg.expire,
                "address": msg.address,
            },
            "method": method,
        });
        serde_json::to_string(&json_msg)
            .map_err(|e| format!("failed to serialize message: {}", e))?
            .into_bytes()
    };
    Ok(res)
}

fn unpack_message(str_msg: &str) -> Result<(EncodedMessage, String), String> {
    let bytes = hex::decode(str_msg)
        .map_err(|e| format!("couldn't unpack message: {}", e))?;

    let str_msg = std::str::from_utf8(&bytes)
        .map_err(|e| format!("message is corrupted: {}", e))?;

    let json_msg: serde_json::Value = serde_json::from_str(str_msg)
        .map_err(|e| format!("couldn't decode message: {}", e))?;

    let method = json_msg["method"].as_str()
        .ok_or(r#"couldn't find "method" key in message"#)?
        .to_owned();
    let message_id = json_msg["msg"]["message_id"].as_str()
        .ok_or(r#"couldn't find "message_id" key in message"#)?
        .to_owned();
    let message = json_msg["msg"]["message"].as_str()
        .ok_or(r#"couldn't find "message" key in message"#)?
        .to_owned();
    let expire = json_msg["msg"]["expire"].as_u64().map(|x| x as u32);
    let address = json_msg["msg"]["address"].as_str()
        .ok_or(r#"couldn't find "address" key in message"#)?
        .to_owned();

    let msg = EncodedMessage {
        message_id, message, expire, address
    };
    Ok((msg, method))
}
>>>>>>> 3ad211c3

async fn decode_call_parameters(ton: TonClient, msg: &EncodedMessage, abi: Abi) -> Result<(String, String), String> {
    let result = decode_message(
        ton,
        ParamsOfDecodeMessage {
            abi,
            message: msg.message.clone(),
        },
    )
    .await
    .map_err(|e| format!("couldn't decode message: {}", e))?;

    Ok((
        result.name,
        serde_json::to_string_pretty(
            &result.value.unwrap_or(json!({}))
        ).map_err(|e| format!("failed to serialize result: {}", e))?
    ))
}

fn parse_integer_param(value: &str) -> Result<String, String> {
    let value = value.trim_matches('\"');

    if value.ends_with('T') {
        convert::convert_token(value.trim_end_matches('T'))
    } else {
        Ok(value.to_owned())
    }
}

fn build_json_from_params(params_vec: Vec<&str>, abi: &str, method: &str) -> Result<String, String> {
    let abi_obj = Contract::load(abi.as_bytes()).map_err(|e| format!("failed to parse ABI: {}", e))?;
    let functions = abi_obj.functions();

    let func_obj = functions.get(method).ok_or("failed to load function from abi")?;
    let inputs = func_obj.input_params();

    let mut params_json = json!({ });
    for input in inputs {
        let mut iter = params_vec.iter();
        let _param = iter.find(|x| x.trim_start_matches('-') == input.name)
            .ok_or(format!(r#"argument "{}" of type "{}" not found"#, input.name, input.kind))?;

        let value = iter.next()
            .ok_or(format!(r#"argument "{}" of type "{}" has no value"#, input.name, input.kind))?
            .to_string();

        let value = match input.kind {
            ParamType::Uint(_) | ParamType::Int(_) => {
                json!(parse_integer_param(&value)?)
            },
            ParamType::Array(ref x) => {
                if let ParamType::Uint(_) = **x {
                    let mut result_vec: Vec<String> = vec![];
                    for i in value.split(|c| c == ',' || c == '[' || c == ']') {
                        if !i.is_empty() {
                            result_vec.push(parse_integer_param(i)?)
                        }
                    }
                    json!(result_vec)
                } else {
                    json!(value)
                }
            },
            _ => {
                json!(value)
            }
        };
        params_json[input.name.clone()] = value;
    }

    serde_json::to_string(&params_json).map_err(|e| format!("{}", e))
}

pub async fn emulate_locally(
    ton: TonClient,
    addr: &str,
    msg: String,
    is_fee: bool,
) -> Result<(), String> {
    let state: String;
    let state_boc = query_account_field(ton.clone(), addr, "boc").await;
    if state_boc.is_err() {
        if is_fee {
            let addr = ton_block::MsgAddressInt::from_str(addr)
                .map_err(|e| format!("couldn't decode address: {}", e))?;
            state = base64::encode(
                &ton_types::cells_serialization::serialize_toc(
                    &Account::with_address(addr)
                        .serialize()
                        .map_err(|e| format!("couldn't create dummy account for deploy emulation: {}", e))?
                ).map_err(|e| format!("failed to serialize account cell: {}", e))?
            );
        } else {
            return Err(state_boc.err().unwrap());
        }
    } else {
        state = state_boc.unwrap();
    }
    let res = run_executor(
        ton.clone(),
        ParamsOfRunExecutor {
            message: msg.clone(),
            account: AccountForExecutor::Account {
                boc: state,
                unlimited_balance: if is_fee {
                    Some(true)
                } else {
                    None
                },
            },
            ..Default::default()
        },
    )
    .await;

    if res.is_err() {
        return Err(format!("{:#}", res.err().unwrap()));
    }
    if is_fee {
        let fees = res.unwrap().fees;
        println!("{{");
        println!("  \"in_msg_fwd_fee\": \"{}\",", fees.in_msg_fwd_fee);
        println!("  \"storage_fee\": \"{}\",", fees.storage_fee);
        println!("  \"gas_fee\": \"{}\",", fees.gas_fee);
        println!("  \"out_msgs_fwd_fee\": \"{}\",", fees.out_msgs_fwd_fee);
        println!("  \"total_account_fees\": \"{}\",", fees.total_account_fees);
        println!("  \"total_output\": \"{}\"", fees.total_output);
        println!("}}");
    } else {
        println!("Local run succeeded. Executing onchain."); // TODO: check is_json
    }
    Ok(())
}

pub fn load_account(path: &str, from_tvc: bool) -> Result<Account, String> {
    Ok(if from_tvc {
        construct_account_from_tvc(path, None, None)?
    } else {
        Account::construct_from_file(path)
            .map_err(|e| format!(" failed to load account from the file {}: {}", path, e))?
    })
}

pub fn prepare_execution_options(bc_config: Option<&str>) -> Result<Option<ExecutionOptions>, String> {
    if let Some(config) = bc_config {
        let bytes = std::fs::read(config)
            .map_err(|e| format!("Failed to read data from file {}: {}", config, e))?;
        let config_boc = base64::encode(&bytes);
        let ex_opt = ExecutionOptions{
            blockchain_config: Some(config_boc),
            ..Default::default()
        };
        return Ok(Some(ex_opt));
    }
    Ok(None)
}


pub async fn send_message_and_wait(
    ton: TonClient,
    abi: Option<Abi>,
    msg: String,
    conf: Config,
) -> Result<serde_json::Value, String> {

    if !conf.is_json {
        println!("Processing... ");
    }
    let callback = |_| {
        async move {}
    };
    let result = send_message(
        ton.clone(),
        ParamsOfSendMessage {
            message: msg.clone(),
            abi: abi.clone(),
            send_events: false,
        },
        callback,
    ).await
        .map_err(|e| format!("{:#}", e))?;

    if !conf.async_call {
        let result = wait_for_transaction(
            ton.clone(),
            ParamsOfWaitForTransaction {
                abi,
                message: msg.clone(),
                shard_block_id: result.shard_block_id,
                send_events: true,
                ..Default::default()
            },
            callback,
        ).await
            .map_err(|e| format!("{:#}", e))?;
        Ok(result.decoded.and_then(|d| d.output).unwrap_or(json!({})))
    } else {
        Ok(json!({}))
    }
}

pub async fn process_message(
    ton: TonClient,
    msg: ParamsOfEncodeMessage,
    config: Config,
) -> Result<serde_json::Value, String> {
    let callback = |event| { async move {
        if let ProcessingEvent::DidSend { shard_block_id: _, message_id, message: _ } = event {
            println!("MessageId: {}", message_id)
        }
    }};
    let res = if !config.is_json {
        ton_client::processing::process_message(
            ton.clone(),
            ParamsOfProcessMessage {
                message_encode_params: msg.clone(),
                send_events: true,
            },
            callback,
        ).await
    } else {
        ton_client::processing::process_message(
            ton.clone(),
            ParamsOfProcessMessage {
                message_encode_params: msg.clone(),
                send_events: true,
            },
            |_| { async move {} },
        ).await
    };

    if config.debug_fail && res.is_err()
        && res.clone().err().unwrap().code == SDK_EXECUTION_ERROR_CODE {
        if !config.is_json {
            println!("Execution failed. Starting debug...");
        }
        let acc_boc = query_account_field(
            ton.clone(),
            &msg.clone().address.unwrap(),
            "boc",
        ).await?;
        let mut account = Account::construct_from_base64(&acc_boc)
            .map_err(|e| format!("Failed to construct account: {}", e))?
            .serialize()
            .map_err(|e| format!("Failed to serialize account: {}", e))?;

        let config_acc = query_account_field(
            ton.clone(),
            CONFIG_ADDR,
            "boc",
        ).await?;

        let config_acc = Account::construct_from_base64(&config_acc)
            .map_err(|e| format!("Failed to construct config account: {}", e))?;
        let bc_config = construct_blockchain_config(&config_acc)?;

        let executor = Box::new(
            DebugTransactionExecutor::new(
                bc_config,
                None,
                TraceLevel::Minimal,
                false
            )
        );
        let message = encode_message(ton.clone(), msg).await
            .map_err(|e| format!("failed to create inbound message: {}", e))?;
        let message = Message::construct_from_base64(&message.message)
            .map_err(|e| format!("Faield to construct message: {}", e))?;

        let now = now_ms();
        let params = ExecuteParams {
            state_libs: HashmapE::default(),
            block_unixtime: (now / 1000) as u32,
            block_lt: now,
            last_tr_lt: Arc::new(AtomicU64::new(now)),
            seed_block: UInt256::default(),
            debug: true,
            ..ExecuteParams::default()
        };

        let trans = executor.execute_with_libs_and_params(
            Some(&message),
            &mut account,
            params
        );
        let msg_string = match trans {
            Ok(_trans) => {
                // decode_messages(trans.out_msgs,load_decode_abi(matches, config.clone())).await?;
                "Debug finished.".to_string()
            },
            Err(e) => {
                format!("Debug failed: {}", e)
            }
        };

        if !config.is_json {
            println!("{}", msg_string);
            println!("Log saved to {}", TRACE_PATH);
        }
    }

    let res = res.map_err(|e| format!("{:#}", e))?;

    Ok(res.decoded.and_then(|d| d.output).unwrap_or(json!({})))
}

pub async fn call_contract_with_result(
    conf: Config,
    addr: &str,
    abi: String,
    method: &str,
    params: &str,
    keys: Option<String>,
    is_fee: bool,
) -> Result<serde_json::Value, String> {
    let ton = create_client_verbose(&conf, !conf.debug_fail)?;
    if conf.debug_fail {
        log::set_max_level(log::LevelFilter::Trace);
        log::set_boxed_logger(
            Box::new(DebugLogger::new(TRACE_PATH.to_string()))
        ).map_err(|e| format!("Failed to set logger: {}", e))?;
    }
    call_contract_with_client(ton, conf, addr, abi, method, params, keys, is_fee).await
}

pub async fn call_contract_with_client(
    ton: TonClient,
    conf: Config,
    addr: &str,
    abi: String,
    method: &str,
    params: &str,
    keys: Option<String>,
    is_fee: bool,
) -> Result<serde_json::Value, String> {
    let abi = load_abi(&abi)?;

    let expire_at = conf.lifetime + now()?;
    let time = now_ms();
    let header = FunctionHeader {
        expire: Some(expire_at),
        time: Some(time),
        ..Default::default()
    };
    let msg_params = prepare_message_params(
        addr,
        abi.clone(),
        method,
        params,
        Some(header),
        keys.clone(),
    )?;

    let needs_encoded_msg = is_fee ||
        conf.async_call ||
        conf.local_run;

    if needs_encoded_msg {
        let msg = encode_message(ton.clone(), msg_params.clone()).await
            .map_err(|e| format!("failed to create inbound message: {}", e))?;

        if conf.local_run || is_fee {
            emulate_locally(ton.clone(), addr, msg.message.clone(), is_fee).await?;
            if is_fee {
                return Ok(Value::Null);
            }
        }
        if conf.async_call {
            return send_message_and_wait(ton,
                                         Some(abi),
                                         msg.message,
                                         conf).await;
        }
    }

    if !conf.is_json {
        print!("Expire at: ");
        let expire_at = Local.timestamp(expire_at as i64 , 0);
        println!("{}", expire_at.to_rfc2822());
    }
    process_message(ton.clone(), msg_params, conf).await
}

pub fn print_json_result(result: Value, conf: Config) -> Result<(), String> {
    if !result.is_null() {
        let result = serde_json::to_string_pretty(&result)
            .map_err(|e| format!("Failed to serialize the result: {}", e))?;
        if !conf.is_json {
            println!("Result: {}", result);
        } else {
            println!("{}", result);
        }
    }
    Ok(())
}

pub async fn call_contract(
    conf: Config,
    addr: &str,
    abi: String,
    method: &str,
    params: &str,
    keys: Option<String>,
    is_fee: bool,
) -> Result<(), String> {
    let result = call_contract_with_result(conf.clone(), addr, abi, method, params, keys, is_fee).await?;
    if !conf.is_json {
        println!("Succeeded.");
    }
    print_json_result(result, conf)?;
    Ok(())
}

<<<<<<< HEAD
=======
pub fn display_generated_message(
    msg: &EncodedMessage,
    method: &str,
    is_raw: bool,
    output: Option<&str>,
    is_json: bool,
) -> Result<(), String> {
    if is_json {
        println!("{{");
    }
    print_encoded_message(msg, is_json);

    let msg_bytes = pack_message(msg, method, is_raw)?;
    if let Some(out_file) = output {
        std::fs::write(out_file, msg_bytes)
            .map_err(|e| format!("cannot write message to file: {}", e))?;
        if !is_json {
            println!("Message saved to file {}", out_file);
        } else {
            println!("  \"Message\": \"saved to file {}\"", out_file);
        }
    } else {
        let msg_hex = hex::encode(&msg_bytes);
        if !is_json {
            println!("Message: {}", msg_hex);
            println!();
            qr2term::print_qr(msg_hex).map_err(|e| format!("failed to print QR code: {}", e))?;
            println!();
        } else {
            println!("  \"Message\": \"{}\"", msg_hex);
        }
    }
    if is_json {
        println!("}}");
    }
    Ok(())
}

pub async fn generate_message(
    _conf: Config,
    addr: &str,
    abi: String,
    method: &str,
    params: &str,
    keys: Option<String>,
    lifetime: u32,
    is_raw: bool,
    output: Option<&str>,
) -> Result<(), String> {
    let ton = create_client_local()?;

    let ton_addr = load_ton_address(addr, &_conf)
        .map_err(|e| format!("failed to parse address: {}", e))?;

    let abi = load_abi(&abi)?;

    let expire_at = lifetime + now()?;
    let header = FunctionHeader {
        expire: Some(expire_at),
        ..Default::default()
    };

    let msg = prepare_message(
        ton.clone(),
        &ton_addr,
        abi,
        method,
        params,
        Some(header),
        keys,
        _conf.is_json,
    ).await?;

    display_generated_message(&msg, method, is_raw, output, _conf.is_json)?;

    Ok(())
}
>>>>>>> 3ad211c3

pub async fn call_contract_with_msg(conf: Config, str_msg: String, abi: String) -> Result<(), String> {
    let ton = create_client_verbose(&conf, true)?;
    let abi = load_abi(&abi)?;

    let (msg, _) = unpack_message(&str_msg)?;
    if conf.is_json {
        println!("{{");
    }
    print_encoded_message(&msg, conf.is_json);

    let params = decode_call_parameters(ton.clone(), &msg, abi.clone()).await?;

    if !conf.is_json {
        println!("Calling method {} with parameters:", params.0);
        println!("{}", params.1);
        println!("Processing... ");
    } else {
        println!("  \"Method\": \"{}\",", params.0);
        println!("  \"Parameters\": {},", params.1);
        println!("}}");
    }
    let result = send_message_and_wait(ton, Some(abi), msg.message,  conf.clone()).await?;

    if !conf.is_json {
        println!("Succeeded.");
        if !result.is_null() {
            println!("Result: {}", serde_json::to_string_pretty(&result)
                .map_err(|e| format!("failed to serialize result: {}", e))?);
        }
    }
    Ok(())
}

pub fn parse_params(params_vec: Vec<&str>, abi: &str, method: &str) -> Result<String, String> {
    if params_vec.len() == 1 {
        // if there is only 1 parameter it must be a json string with arguments
        Ok(params_vec[0].to_owned())
    } else {
        build_json_from_params(params_vec, abi, method)
    }
}

pub async fn run_get_method(conf: Config, addr: &str, method: &str, params: Option<String>, is_local: bool, is_tvc: bool, bc_config: Option<&str>) -> Result<(), String> {
    let ton = if !is_local {
        create_client_verbose(&conf, true)?
    } else {
        create_client_local()?
    };

    let acc_boc = if is_local {
        let acc = load_account(addr, is_tvc)?;
        let acc_bytes = acc.write_to_bytes()
            .map_err(|e| format!("failed to load data from the account: {}", e))?;
        base64::encode(&acc_bytes)
    } else {
        let addr = load_ton_address(addr, &conf)
            .map_err(|e| format!("failed to parse address: {}", e))?;
        query_account_field(ton.clone(), addr.as_str(), "boc").await?
    };

    let params = params.map(|p| serde_json::from_str(&p))
        .transpose()
        .map_err(|e| format!("arguments are not in json format: {}", e))?;

    if !conf.is_json {
        println!("Running get-method...");
    }
    let execution_options = prepare_execution_options(bc_config)?;
    let result = run_get(
        ton,
        ParamsOfRunGet {
            account: acc_boc,
            function_name: method.to_owned(),
            input: params,
            execution_options,
            ..Default::default()
        },
    ).await
    .map_err(|e| format!("run failed: {}", e))?
    .output;

    if !conf.is_json {
        println!("Succeeded.");
        println!("Result: {}", result);
    } else {
        let mut res = Map::new();
        match result {
            Value::Array(array) => {
                for (i, val) in array.iter().enumerate() {
                    res.insert(format!("value{}", i), val.to_owned());
                }
            },
            _ => {
                res.insert("value0".to_owned(), result);
            }
        }
        let res = Value::Object(res);
        println!("{}", serde_json::to_string_pretty(&res).unwrap_or("Undefined".to_string()));
    }
    Ok(())
}<|MERGE_RESOLUTION|>--- conflicted
+++ resolved
@@ -15,10 +15,7 @@
 use crate::helpers::{TonClient, now, now_ms, create_client_verbose, create_client_local, load_ton_address, load_abi, construct_account_from_tvc, query_account_field, TRACE_PATH, SDK_EXECUTION_ERROR_CODE};
 use ton_abi::{Contract, ParamType};
 use chrono::{TimeZone, Local};
-<<<<<<< HEAD
-=======
-
->>>>>>> 3ad211c3
+
 use ton_client::abi::{
     encode_message,
     decode_message,
@@ -55,141 +52,6 @@
 use crate::message::{EncodedMessage, prepare_message_params, print_encoded_message, unpack_message};
 use crate::replay::{CONFIG_ADDR, construct_blockchain_config};
 
-<<<<<<< HEAD
-=======
-pub struct EncodedMessage {
-    pub message_id: String,
-    pub message: String,
-    pub expire: Option<u32>,
-    pub address: String,
-}
-
-pub async fn prepare_message(
-    ton: TonClient,
-    addr: &str,
-    abi: Abi,
-    method: &str,
-    params: &str,
-    header: Option<FunctionHeader>,
-    keys: Option<String>,
-    is_json: bool,
-) -> Result<EncodedMessage, String> {
-    if !is_json {
-        println!("Generating external inbound message...");
-    }
-
-    let msg_params = prepare_message_params(addr, abi, method, params, header.clone(), keys)?;
-
-    let msg = encode_message(ton, msg_params).await
-        .map_err(|e| format!("failed to create inbound message: {}", e))?;
-
-    Ok(EncodedMessage {
-        message: msg.message,
-        message_id: msg.message_id,
-        expire: header.and_then(|h| h.expire),
-        address: addr.to_owned(),
-    })
-}
-
-pub fn prepare_message_params (
-    addr: &str,
-    abi: Abi,
-    method: &str,
-    params: &str,
-    header: Option<FunctionHeader>,
-    keys: Option<String>,
-) -> Result<ParamsOfEncodeMessage, String> {
-    let keys = keys.map(|k| load_keypair(&k)).transpose()?;
-    let params = serde_json::from_str(params)
-        .map_err(|e| format!("arguments are not in json format: {}", e))?;
-
-    let call_set = Some(CallSet {
-        function_name: method.into(),
-        input: Some(params),
-        header,
-    });
-
-    Ok(ParamsOfEncodeMessage {
-        abi,
-        address: Some(addr.to_owned()),
-        call_set,
-        signer: if let Some(keys) = keys {
-            Signer::Keys { keys }
-        } else {
-            Signer::None
-        },
-        ..Default::default()
-    })
-}
-
-pub fn print_encoded_message(msg: &EncodedMessage, is_json:bool) {
-    let expire = if msg.expire.is_some() {
-        let expire_at = Local.timestamp(msg.expire.unwrap() as i64, 0);
-        expire_at.to_rfc2822()
-    } else {
-        "unknown".to_string()
-    };
-    if !is_json {
-        println!();
-        println!("MessageId: {}", msg.message_id);
-        println!("Expire at: {}", expire);
-    } else {
-        println!("  \"MessageId\": \"{}\",", msg.message_id);
-        println!("  \"Expire at\": \"{}\",", expire);
-    }
-}
-
-fn pack_message(msg: &EncodedMessage, method: &str, is_raw: bool) -> Result<Vec<u8>, String> {
-    let res = if is_raw {
-        base64::decode(&msg.message)
-            .map_err(|e| format!("failed to decode message: {}", e))?
-    } else {
-        let json_msg = json!({
-            "msg": {
-                "message_id": msg.message_id,
-                "message": msg.message,
-                "expire": msg.expire,
-                "address": msg.address,
-            },
-            "method": method,
-        });
-        serde_json::to_string(&json_msg)
-            .map_err(|e| format!("failed to serialize message: {}", e))?
-            .into_bytes()
-    };
-    Ok(res)
-}
-
-fn unpack_message(str_msg: &str) -> Result<(EncodedMessage, String), String> {
-    let bytes = hex::decode(str_msg)
-        .map_err(|e| format!("couldn't unpack message: {}", e))?;
-
-    let str_msg = std::str::from_utf8(&bytes)
-        .map_err(|e| format!("message is corrupted: {}", e))?;
-
-    let json_msg: serde_json::Value = serde_json::from_str(str_msg)
-        .map_err(|e| format!("couldn't decode message: {}", e))?;
-
-    let method = json_msg["method"].as_str()
-        .ok_or(r#"couldn't find "method" key in message"#)?
-        .to_owned();
-    let message_id = json_msg["msg"]["message_id"].as_str()
-        .ok_or(r#"couldn't find "message_id" key in message"#)?
-        .to_owned();
-    let message = json_msg["msg"]["message"].as_str()
-        .ok_or(r#"couldn't find "message" key in message"#)?
-        .to_owned();
-    let expire = json_msg["msg"]["expire"].as_u64().map(|x| x as u32);
-    let address = json_msg["msg"]["address"].as_str()
-        .ok_or(r#"couldn't find "address" key in message"#)?
-        .to_owned();
-
-    let msg = EncodedMessage {
-        message_id, message, expire, address
-    };
-    Ok((msg, method))
-}
->>>>>>> 3ad211c3
 
 async fn decode_call_parameters(ton: TonClient, msg: &EncodedMessage, abi: Abi) -> Result<(String, String), String> {
     let result = decode_message(
@@ -604,86 +466,6 @@
     Ok(())
 }
 
-<<<<<<< HEAD
-=======
-pub fn display_generated_message(
-    msg: &EncodedMessage,
-    method: &str,
-    is_raw: bool,
-    output: Option<&str>,
-    is_json: bool,
-) -> Result<(), String> {
-    if is_json {
-        println!("{{");
-    }
-    print_encoded_message(msg, is_json);
-
-    let msg_bytes = pack_message(msg, method, is_raw)?;
-    if let Some(out_file) = output {
-        std::fs::write(out_file, msg_bytes)
-            .map_err(|e| format!("cannot write message to file: {}", e))?;
-        if !is_json {
-            println!("Message saved to file {}", out_file);
-        } else {
-            println!("  \"Message\": \"saved to file {}\"", out_file);
-        }
-    } else {
-        let msg_hex = hex::encode(&msg_bytes);
-        if !is_json {
-            println!("Message: {}", msg_hex);
-            println!();
-            qr2term::print_qr(msg_hex).map_err(|e| format!("failed to print QR code: {}", e))?;
-            println!();
-        } else {
-            println!("  \"Message\": \"{}\"", msg_hex);
-        }
-    }
-    if is_json {
-        println!("}}");
-    }
-    Ok(())
-}
-
-pub async fn generate_message(
-    _conf: Config,
-    addr: &str,
-    abi: String,
-    method: &str,
-    params: &str,
-    keys: Option<String>,
-    lifetime: u32,
-    is_raw: bool,
-    output: Option<&str>,
-) -> Result<(), String> {
-    let ton = create_client_local()?;
-
-    let ton_addr = load_ton_address(addr, &_conf)
-        .map_err(|e| format!("failed to parse address: {}", e))?;
-
-    let abi = load_abi(&abi)?;
-
-    let expire_at = lifetime + now()?;
-    let header = FunctionHeader {
-        expire: Some(expire_at),
-        ..Default::default()
-    };
-
-    let msg = prepare_message(
-        ton.clone(),
-        &ton_addr,
-        abi,
-        method,
-        params,
-        Some(header),
-        keys,
-        _conf.is_json,
-    ).await?;
-
-    display_generated_message(&msg, method, is_raw, output, _conf.is_json)?;
-
-    Ok(())
-}
->>>>>>> 3ad211c3
 
 pub async fn call_contract_with_msg(conf: Config, str_msg: String, abi: String) -> Result<(), String> {
     let ton = create_client_verbose(&conf, true)?;
