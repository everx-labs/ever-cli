/*
 * Copyright 2018-2020 TON DEV SOLUTIONS LTD.
 *
 * Licensed under the SOFTWARE EVALUATION License (the "License"); you may not use
 * this file except in compliance with the License.
 *
 * Unless required by applicable law or agreed to in writing, software
 * distributed under the License is distributed on an "AS IS" BASIS,
 * WITHOUT WARRANTIES OR CONDITIONS OF ANY KIND, either express or implied.
 * See the License for the specific TON DEV software governing permissions and
 * limitations under the License.
 */
use crate::config::Config;
use crate::crypto::load_keypair;
use crate::convert;
use crate::helpers::{
    TonClient,
    now,
    now_ms,
    create_client_verbose,
    create_client_local,
    query,
    load_ton_address,
    load_abi,
};
use ton_abi::{Contract, ParamType};
use chrono::{TimeZone, Local};
use hex;
use ton_client::abi::{
    encode_message,
    decode_message,
    ParamsOfDecodeMessage,
    ParamsOfEncodeMessage,
    Abi,
    CallSet,
    FunctionHeader,
    Signer
};
use ton_client::processing::{
    ParamsOfSendMessage,
    ParamsOfWaitForTransaction,
    ParamsOfProcessMessage,
    ProcessingEvent,
    wait_for_transaction,
    send_message,
};
use ton_client::tvm::{
    run_tvm,
    run_get,
    ParamsOfRunTvm,
    ParamsOfRunGet,
    run_executor,
    ParamsOfRunExecutor,
    AccountForExecutor,
};
use ton_block::{Account, Serializable, Deserializable};
use std::str::FromStr;
use serde_json::Value;

pub struct EncodedMessage {
    pub message_id: String,
    pub message: String,
    pub expire: Option<u32>,
    pub address: String,
}

pub async fn prepare_message(
    ton: TonClient,
    addr: &str,
    abi: Abi,
    method: &str,
    params: &str,
    header: Option<FunctionHeader>,
    keys: Option<String>,
    is_json: bool,
) -> Result<EncodedMessage, String> {
    if !is_json {
        println!("Generating external inbound message...");
    }

    let msg_params = prepare_message_params(addr, abi, method, params, header.clone(), keys)?;

    let msg = encode_message(ton, msg_params).await
        .map_err(|e| format!("failed to create inbound message: {}", e))?;

    Ok(EncodedMessage {
        message: msg.message,
        message_id: msg.message_id,
        expire: header.and_then(|h| h.expire),
        address: addr.to_owned(),
    })
}

pub fn prepare_message_params (
    addr: &str,
    abi: Abi,
    method: &str,
    params: &str,
    header: Option<FunctionHeader>,
    keys: Option<String>,
) -> Result<ParamsOfEncodeMessage, String> {
    let keys = keys.map(|k| load_keypair(&k)).transpose()?;
    let params = serde_json::from_str(&params)
        .map_err(|e| format!("arguments are not in json format: {}", e))?;

    let call_set = Some(CallSet {
        function_name: method.into(),
        input: Some(params),
        header: header.clone(),
    });

    Ok(ParamsOfEncodeMessage {
        abi,
        address: Some(addr.to_owned()),
        call_set,
        signer: if keys.is_some() {
            Signer::Keys { keys: keys.unwrap() }
        } else {
            Signer::None
        },
        ..Default::default()
    })
}

pub fn print_encoded_message(msg: &EncodedMessage) {
    println!();
    println!("MessageId: {}", msg.message_id);
    print!("Expire at: ");
    if msg.expire.is_some() {
        let expire_at = Local.timestamp(msg.expire.unwrap() as i64 , 0);
        println!("{}", expire_at.to_rfc2822());
    } else {
        println!("unknown");
    }
}

fn pack_message(msg: &EncodedMessage, method: &str, is_raw: bool) -> Result<Vec<u8>, String> {
    let res = if is_raw {
        base64::decode(&msg.message)
            .map_err(|e| format!("failed to decode message: {}", e))?
    } else {
        let json_msg = json!({
            "msg": {
                "message_id": msg.message_id,
                "message": msg.message,
                "expire": msg.expire,
                "address": msg.address,
            },
            "method": method,
        });
        serde_json::to_string(&json_msg)
            .map_err(|e| format!("failed to serialize message: {}", e))?
            .into_bytes()
    };
    Ok(res)
}

fn unpack_message(str_msg: &str) -> Result<(EncodedMessage, String), String> {
    let bytes = hex::decode(str_msg)
        .map_err(|e| format!("couldn't unpack message: {}", e))?;

    let str_msg = std::str::from_utf8(&bytes)
        .map_err(|e| format!("message is corrupted: {}", e))?;

    let json_msg: serde_json::Value = serde_json::from_str(str_msg)
        .map_err(|e| format!("couldn't decode message: {}", e))?;

    let method = json_msg["method"].as_str()
        .ok_or(r#"couldn't find "method" key in message"#)?
        .to_owned();
    let message_id = json_msg["msg"]["message_id"].as_str()
        .ok_or(r#"couldn't find "message_id" key in message"#)?
        .to_owned();
    let message = json_msg["msg"]["message"].as_str()
        .ok_or(r#"couldn't find "message" key in message"#)?
        .to_owned();
    let expire = json_msg["msg"]["expire"].as_u64().map(|x| x as u32);
    let address = json_msg["msg"]["address"].as_str()
        .ok_or(r#"couldn't find "address" key in message"#)?
        .to_owned();

    let msg = EncodedMessage {
        message_id, message, expire, address
    };
    Ok((msg, method))
}

async fn decode_call_parameters(ton: TonClient, msg: &EncodedMessage, abi: Abi) -> Result<(String, String), String> {
    let result = decode_message(
        ton,
        ParamsOfDecodeMessage {
            abi,
            message: msg.message.clone(),
            ..Default::default()
        },
    )
    .await
    .map_err(|e| format!("couldn't decode message: {}", e))?;

    Ok((
        result.name,
        serde_json::to_string_pretty(
            &result.value.unwrap_or(json!({}))
        ).map_err(|e| format!("failed to serialize result: {}", e))?
    ))
}

fn parse_integer_param(value: &str) -> Result<String, String> {
    let value = value.trim_matches('\"');

    if value.ends_with('T') {
        convert::convert_token(value.trim_end_matches('T'))
    } else {
        Ok(value.to_owned())
    }
}

fn build_json_from_params(params_vec: Vec<&str>, abi: &str, method: &str) -> Result<String, String> {
    let abi_obj = Contract::load(abi.as_bytes()).map_err(|e| format!("failed to parse ABI: {}", e))?;
    let functions = abi_obj.functions();

    let func_obj = functions.get(method).ok_or("failed to load function from abi")?;
    let inputs = func_obj.input_params();

    let mut params_json = json!({ });
    for input in inputs {
        let mut iter = params_vec.iter();
        let _param = iter.find(|x| x.trim_start_matches('-') == input.name)
            .ok_or(format!(r#"argument "{}" of type "{}" not found"#, input.name, input.kind))?;

        let value = iter.next()
            .ok_or(format!(r#"argument "{}" of type "{}" has no value"#, input.name, input.kind))?
            .to_string();

        let value = match input.kind {
            ParamType::Uint(_) | ParamType::Int(_) => {
                json!(parse_integer_param(&value)?)
            },
            ParamType::Array(ref x) => {
                if let ParamType::Uint(_) = **x {
                    let mut result_vec: Vec<String> = vec![];
                    for i in value.split(|c| c == ',' || c == '[' || c == ']') {
                        if i != "" {
                            result_vec.push(parse_integer_param(i)?)
                        }
                    }
                    json!(result_vec)
                } else {
                    json!(value)
                }
            },
            _ => {
                json!(value)
            }
        };
        params_json[input.name.clone()] = value;
    }

    serde_json::to_string(&params_json).map_err(|e| format!("{}", e))
}

pub async fn query_account_boc(ton: TonClient, addr: &str) -> Result<String, String> {
    let accounts = query(
        ton,
            "accounts",
            json!({ "id": { "eq": addr } }),
            "boc",
            None,
        ).await
    .map_err(|e| format!("failed to query account: {}", e))?;

    if accounts.len() == 0 {
        return Err(format!("account not found"));
    }
    let boc = accounts[0]["boc"].as_str();
    if boc.is_none() {
        return Err(format!("account doesn't contain data"));
    }
    Ok(boc.unwrap().to_owned())
}

pub async fn emulate_locally(
    ton: TonClient,
    addr: &str,
    msg: String,
    is_fee: bool,
) -> Result<(), String> {
    let state: String;
    let state_boc = query_account_boc(ton.clone(), addr).await;
    if state_boc.is_err() {
        if is_fee {
            let addr = ton_block::MsgAddressInt::from_str(addr)
                .map_err(|e| format!("couldn't decode address: {}", e))?;
            state = base64::encode(
                &ton_types::cells_serialization::serialize_toc(
                    &Account::with_address(addr)
                        .serialize()
                        .map_err(|e| format!("couldn't create dummy account for deploy emulation: {}", e))?
                ).map_err(|e| format!("failed to serialize account cell: {}", e))?
            );
        } else {
            return Err(state_boc.err().unwrap());
        }
    } else {
        state = state_boc.unwrap();
    }
    let res = run_executor(
        ton.clone(),
        ParamsOfRunExecutor {
            message: msg.clone(),
            account: AccountForExecutor::Account {
                boc: state,
                unlimited_balance: if is_fee {
                    Some(true)
                } else {
                    None
                },
            },
            ..Default::default()
        },
    )
    .await;

    if res.is_err() {
        return Err(format!("{:#}", res.err().unwrap()));
    }
    if is_fee {
        let fees = res.unwrap().fees;
        println!("{{");
        println!("  \"in_msg_fwd_fee\": \"{}\",", fees.in_msg_fwd_fee);
        println!("  \"storage_fee\": \"{}\",", fees.storage_fee);
        println!("  \"gas_fee\": \"{}\",", fees.gas_fee);
        println!("  \"out_msgs_fwd_fee\": \"{}\",", fees.out_msgs_fwd_fee);
        println!("  \"total_account_fees\": \"{}\",", fees.total_account_fees);
        println!("  \"total_output\": \"{}\"", fees.total_output);
        println!("}}");
    } else {
        println!("Local run succeeded. Executing onchain.");
    }
    Ok(())
}

pub async fn run_local_for_account(
    conf: Config,
    account: &str,
    abi: String,
    method: &str,
    params: &str,
) -> Result<(), String> {

    if !conf.is_json {
        println!("Running get-method...");
    }

    let ton = create_client_local()?;
    let abi = load_abi(&abi)?;

    let acc = Account::construct_from_file(account)
        .map_err(|e| format!(" failed to load account from the file {}: {}", account, e))?;

    let acc_bytes = acc.write_to_bytes()
        .map_err(|e| format!("failed to load data from the account: {}", e))?;
    let acc_boc = base64::encode(&acc_bytes);

    let addr = acc.get_addr()
        .ok_or("failed to load address from the account.")?
        .to_string();

    let now = now()?;
    let expire_at = conf.lifetime + now;
    let header = FunctionHeader {
        expire: Some(expire_at),
        ..Default::default()
    };

    let msg = prepare_message(
        ton.clone(),
        &addr,
        abi.clone(),
        method,
        params,
        Some(header),
        None,
        conf.is_json,
    ).await?;

    let res = run_local(
        ton,
        abi,
        msg.message,
        acc_boc
    ).await?;

    if !conf.is_json {
        println!("Succeeded.");
    }

    print_json_result(res, conf);
    Ok(())
}


async fn run_local(
    ton: TonClient,
    abi: Abi,
    msg: String,
    acc_boc: String,
) -> Result<serde_json::Value, String> {

    let result = run_tvm(
        ton.clone(),
        ParamsOfRunTvm {
            message: msg,
            account: acc_boc,
            abi: Some(abi.clone()),
            return_updated_account: Some(true),
            ..Default::default()
        },
    ).await
        .map_err(|e| format!("run failed: {:#}", e))?;
    let res = result.decoded.and_then(|d| d.output)
        .ok_or("Failed to decode the result. Check that abi matches the contract.")?;
    Ok(res)
}

async fn send_message_and_wait(
    ton: TonClient,
    abi: Abi,
    msg: String,
    conf: Config,
) -> Result<serde_json::Value, String> {

    if !conf.is_json {
        println!("Processing... ");
    }
    let callback = |_| {
        async move {}
    };
    let result = send_message(
        ton.clone(),
        ParamsOfSendMessage {
            message: msg.clone(),
            abi: Some(abi.clone()),
            send_events: false,
            ..Default::default()
        },
        callback,
    ).await
        .map_err(|e| format!("{:#}", e))?;

    if !conf.async_call {
        let result = wait_for_transaction(
            ton.clone(),
            ParamsOfWaitForTransaction {
                abi: Some(abi.clone()),
                message: msg.clone(),
                shard_block_id: result.shard_block_id,
                send_events: true,
                ..Default::default()
            },
            callback.clone(),
        ).await
            .map_err(|e| format!("{:#}", e))?;
        Ok(result.decoded.and_then(|d| d.output).unwrap_or(json!({})))
    } else {
        Ok(json!({}))
    }
}

pub async fn process_message(
    ton: TonClient,
    msg: ParamsOfEncodeMessage,
) -> Result<serde_json::Value, String> {
    let callback = |event| { async move {
        match event {
            ProcessingEvent::DidSend { shard_block_id: _, message_id, message: _ } => println!("MessageId: {}", message_id),
            _ => (),
        }
    }};
    let res = ton_client::processing::process_message(
        ton,
        ParamsOfProcessMessage {
            message_encode_params: msg,
            send_events: true,
            ..Default::default()
        },
        callback,
    ).await
        .map_err(|e| format!("Failed: {:#}", e))?;

    Ok(res.decoded.and_then(|d| d.output).unwrap_or(json!({})))
}

pub async fn call_contract_with_result(
    conf: Config,
    addr: &str,
    abi: String,
    method: &str,
    params: &str,
    keys: Option<String>,
    local: bool,
    is_fee: bool,
) -> Result<serde_json::Value, String> {
    let ton = create_client_verbose(&conf)?;
    let abi = load_abi(&abi)?;

<<<<<<< HEAD
    let expire_at = conf.lifetime + now();
    let time = now_ms();
    let header = FunctionHeader {
        expire: Some(expire_at),
        time: Some(time),
        ..Default::default()
    };
    let msg_params = prepare_message_params(
        addr,
        abi.clone(),
        method,
        params,
        Some(header),
        keys.clone(),
    )?;
=======
    let mut attempts = conf.retries + 1; // + 1 (first try)
    let total_attempts = attempts.clone();
    while attempts != 0 {
        attempts -= 1;
        let expire_at = conf.lifetime + now()?;
        let time = now_ms();
        let header = FunctionHeader {
            expire: Some(expire_at),
            time: Some(time),
            ..Default::default()
        };
        let msg = prepare_message(
            ton.clone(),
            addr,
            abi.clone(),
            method,
            params,
            Some(header),
            keys.clone(),
            conf.is_json,
        ).await?;
>>>>>>> 6b930ea4

    let needs_encoded_msg = is_fee ||
        local ||
        conf.async_call ||
        conf.local_run;

    if needs_encoded_msg {
        let msg = encode_message(ton.clone(), msg_params.clone()).await
            .map_err(|e| format!("failed to create inbound message: {}", e))?;

        if local {
            if !conf.is_json {
                println!("Running get-method...");
            }
            let acc_boc = query_account_boc(ton.clone(), addr).await?;
            return run_local(ton.clone(), abi, msg.message.clone(), acc_boc).await;
        }
        if conf.local_run || is_fee {
            emulate_locally(ton.clone(), addr, msg.message.clone(), is_fee).await?;
            if is_fee {
                return Ok(Value::Null);
            }
        }
        if conf.async_call {
            return send_message_and_wait(ton,
                                         abi,
                                         msg.message,
                                         conf).await;
        }
    }

    if !conf.is_json {
        print!("Expire at: ");
        let expire_at = Local.timestamp(expire_at as i64 , 0);
        println!("{}", expire_at.to_rfc2822());
    }
    process_message(ton.clone(), msg_params).await
}

fn print_json_result(result: Value, conf: Config) {
    if !result.is_null() {
        if !conf.is_json {
            println!("Result: {}", serde_json::to_string_pretty(&result).unwrap_or("failed to serialize the result".to_owned()));
        } else {
            println!("{}", serde_json::to_string_pretty(&result).unwrap_or("failed to serialize the result".to_owned()));
        }
    }
}

pub async fn call_contract(
    conf: Config,
    addr: &str,
    abi: String,
    method: &str,
    params: &str,
    keys: Option<String>,
    local: bool,
    is_fee: bool,
) -> Result<(), String> {
    let result = call_contract_with_result(conf.clone(), addr, abi, method, params, keys, local, is_fee).await?;
    if !conf.is_json {
        println!("Succeeded.");
    }
    print_json_result(result, conf);
    Ok(())
}

pub fn display_generated_message(
    msg: &EncodedMessage,
    method: &str,
    is_raw: bool,
    output: Option<&str>,
) -> Result<(), String> {
    print_encoded_message(msg);

    let msg_bytes = pack_message(msg, method, is_raw)?;
    if output.is_some() {
        let out_file = output.unwrap();
        std::fs::write(out_file, msg_bytes)
            .map_err(|e| format!("cannot write message to file: {}", e))?;
        println!("Message saved to file {}", out_file);
    } else {
        let msg_hex = hex::encode(&msg_bytes);
        println!("Message: {}", msg_hex);
        println!();
        qr2term::print_qr(msg_hex).map_err(|e| format!("failed to print QR code: {}", e))?;
        println!();
    }
    Ok(())
}

pub async fn generate_message(
    _conf: Config,
    addr: &str,
    abi: String,
    method: &str,
    params: &str,
    keys: Option<String>,
    lifetime: u32,
    is_raw: bool,
    output: Option<&str>,
) -> Result<(), String> {
    let ton = create_client_local()?;

    let ton_addr = load_ton_address(addr, &_conf)
        .map_err(|e| format!("failed to parse address: {}", e.to_string()))?;

    let abi = load_abi(&abi)?;

    let expire_at = lifetime + now()?;
    let header = FunctionHeader {
        expire: Some(expire_at),
        ..Default::default()
    };

    let msg = prepare_message(
        ton.clone(),
        &ton_addr,
        abi,
        method,
        params,
        Some(header),
        keys,
        false,
    ).await?;

    display_generated_message(&msg, method, is_raw, output)?;

    Ok(())
}

pub async fn call_contract_with_msg(conf: Config, str_msg: String, abi: String) -> Result<(), String> {
    let ton = create_client_verbose(&conf)?;
    let abi = load_abi(&abi)?;

    let (msg, _) = unpack_message(&str_msg)?;
    print_encoded_message(&msg);

    let params = decode_call_parameters(ton.clone(), &msg, abi.clone()).await?;

    println!("Calling method {} with parameters:", params.0);
    println!("{}", params.1);
    println!("Processing... ");

    let result = send_message_and_wait(ton, abi, msg.message,  conf).await?;

    println!("Succeeded.");
    if !result.is_null() {
        println!("Result: {}", serde_json::to_string_pretty(&result)
            .map_err(|e| format!("failed to serialize result: {}", e))?);
    }
    Ok(())
}

pub fn parse_params(params_vec: Vec<&str>, abi: &str, method: &str) -> Result<String, String> {
    if params_vec.len() == 1 {
        // if there is only 1 parameter it must be a json string with arguments
        Ok(params_vec[0].to_owned())
    } else {
        build_json_from_params(params_vec, abi, method)
    }
}

pub async fn run_get_method(conf: Config, addr: &str, method: &str, params: Option<String>) -> Result<(), String> {
    let ton = create_client_verbose(&conf)?;

    let addr = load_ton_address(addr, &conf)
        .map_err(|e| format!("failed to parse address: {}", e.to_string()))?;

    let acc_boc = query_account_boc(ton.clone(), addr.as_str()).await?;

    let params = params.map(|p| serde_json::from_str(&p))
        .transpose()
        .map_err(|e| format!("arguments are not in json format: {}", e))?;

    println!("Running get-method...");
    let result = run_get(
        ton,
        ParamsOfRunGet {
            account: acc_boc,
            function_name: method.to_owned(),
            input: params,
            ..Default::default()
        },
    ).await
    .map_err(|e| format!("run failed: {}", e.to_string()))?
    .output;

    println!("Succeeded.");
    println!("Result: {}", result);
    Ok(())
}<|MERGE_RESOLUTION|>--- conflicted
+++ resolved
@@ -504,7 +504,6 @@
     let ton = create_client_verbose(&conf)?;
     let abi = load_abi(&abi)?;
 
-<<<<<<< HEAD
     let expire_at = conf.lifetime + now();
     let time = now_ms();
     let header = FunctionHeader {
@@ -520,29 +519,6 @@
         Some(header),
         keys.clone(),
     )?;
-=======
-    let mut attempts = conf.retries + 1; // + 1 (first try)
-    let total_attempts = attempts.clone();
-    while attempts != 0 {
-        attempts -= 1;
-        let expire_at = conf.lifetime + now()?;
-        let time = now_ms();
-        let header = FunctionHeader {
-            expire: Some(expire_at),
-            time: Some(time),
-            ..Default::default()
-        };
-        let msg = prepare_message(
-            ton.clone(),
-            addr,
-            abi.clone(),
-            method,
-            params,
-            Some(header),
-            keys.clone(),
-            conf.is_json,
-        ).await?;
->>>>>>> 6b930ea4
 
     let needs_encoded_msg = is_fee ||
         local ||
