# Changelog

All notable changes to this project will be documented in this file.

<<<<<<< HEAD
## Version: 0.26.3
=======
## Version: 0.26.7

### New


## Version: 0.26.4
>>>>>>> 1e1397b5

### New


## Version: 0.26.1

### New
 - Breaking change for getkeypair command: arguments are now specified with flags and can be omitted.


## Version: 0.25.23

### New


## Version: 0.25.11

### New


## Version: 0.25.7

### New
 - Unify genaddr abi param with other cmds
 - Add &#x60;account-wait&#x60; subcommand
 - Fixed client creation for local run
 - Fixed a bug with run parameters
 - Fixed runget
 - Refactored and improved debug on fail
 - inverted min_trace flag


## Version: 0.25.6

### New
 - Add &#x60;account-wait&#x60; subcommand
 - Fixed client creation for local run
 - Fixed a bug with run parameters
 - Fixed runget
 - Refactored and improved debug on fail
 - inverted min_trace flag


## Version: 0.25.3

### New
 - Refactored and improved debug on fail
 - inverted min_trace flag


## Version: 0.25.2

### New
 - Refactored and improved debug on fail
 - inverted min_trace flag


## Version: 0.24.59

### New
 - Block replaying
 - inverted min_trace flag


## Version: 0.24.56

### New


## Version: 0.24.51

### New


## Version: 0.24.48

### New


## Version: 0.24.46

### New<|MERGE_RESOLUTION|>--- conflicted
+++ resolved
@@ -2,16 +2,12 @@
 
 All notable changes to this project will be documented in this file.
 
-<<<<<<< HEAD
-## Version: 0.26.3
-=======
 ## Version: 0.26.7
 
 ### New
 
 
 ## Version: 0.26.4
->>>>>>> 1e1397b5
 
 ### New
 
