# Changelog

All notable changes to this project will be documented in this file.

<<<<<<< HEAD
## Version: 0.26.41

### New


=======
>>>>>>> d3d12d39
## Version: 0.26.35

### New
 - Add config param 42
 - Update libraries


## Version: 0.26.34

### New
 - Update libraries


## Version: 0.26.30

### New


## Version: 0.26.28

### New
 - Added network test and improved giver for parallel debot tests
 - Added Ubuntu 22 hint
 - Fixed tests to work in parallel


## Version: 0.26.26

### New
 - Fixed tests to work in parallel


## Version: 0.26.24

### New
  - Libraries update

## Version: 0.26.8

### New
 - Update endpoints
 - Added --boc flag for account command


## Version: 0.26.7

### New


## Version: 0.26.4

### New


## Version: 0.26.1

### New
 - Breaking change for getkeypair command: arguments are now specified with flags and can be omitted.


## Version: 0.25.23

### New

## Version: 0.25.15


### New
 - Add support copyleft

 
## Version: 0.25.11

### New


## Version: 0.25.7

### New
 - Unify genaddr abi param with other cmds
 - Add &#x60;account-wait&#x60; subcommand
 - Fixed client creation for local run
 - Fixed a bug with run parameters
 - Fixed runget
 - Refactored and improved debug on fail
 - inverted min_trace flag


## Version: 0.25.6

### New
 - Add &#x60;account-wait&#x60; subcommand
 - Fixed client creation for local run
 - Fixed a bug with run parameters
 - Fixed runget
 - Refactored and improved debug on fail
 - inverted min_trace flag


## Version: 0.25.3

### New
 - Refactored and improved debug on fail
 - inverted min_trace flag


## Version: 0.25.2

### New
 - Refactored and improved debug on fail
 - inverted min_trace flag


## Version: 0.24.59

### New
 - Block replaying
 - inverted min_trace flag


## Version: 0.24.56

### New


## Version: 0.24.51

### New


## Version: 0.24.48

### New


## Version: 0.24.46

### New<|MERGE_RESOLUTION|>--- conflicted
+++ resolved
@@ -2,14 +2,6 @@
 
 All notable changes to this project will be documented in this file.
 
-<<<<<<< HEAD
-## Version: 0.26.41
-
-### New
-
-
-=======
->>>>>>> d3d12d39
 ## Version: 0.26.35
 
 ### New
