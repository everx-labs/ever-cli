# Changelog

All notable changes to this project will be documented in this file.

<<<<<<< HEAD
## Version: 0.25.12
=======
## Version: 0.25.11
>>>>>>> 26372367

### New


## Version: 0.25.7

### New
 - Unify genaddr abi param with other cmds
 - Add &#x60;account-wait&#x60; subcommand
 - Fixed client creation for local run
 - Fixed a bug with run parameters
 - Fixed runget
 - Refactored and improved debug on fail
 - inverted min_trace flag


## Version: 0.25.6

### New
 - Add &#x60;account-wait&#x60; subcommand
 - Fixed client creation for local run
 - Fixed a bug with run parameters
 - Fixed runget
 - Refactored and improved debug on fail
 - inverted min_trace flag


## Version: 0.25.3

### New
 - Refactored and improved debug on fail
 - inverted min_trace flag


## Version: 0.25.2

### New
 - Refactored and improved debug on fail
 - inverted min_trace flag


## Version: 0.24.59

### New
 - Block replaying
 - inverted min_trace flag


## Version: 0.24.56

### New


## Version: 0.24.51

### New


## Version: 0.24.48

### New


## Version: 0.24.46

### New<|MERGE_RESOLUTION|>--- conflicted
+++ resolved
@@ -2,11 +2,7 @@
 
 All notable changes to this project will be documented in this file.
 
-<<<<<<< HEAD
-## Version: 0.25.12
-=======
 ## Version: 0.25.11
->>>>>>> 26372367
 
 ### New
 
