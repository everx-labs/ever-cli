# Changelog

All notable changes to this project will be documented in this file.

<<<<<<< HEAD
## Version: 0.26.49

### New
 - 2
 - 3
 - 4
 - 5
 - 6
 - Revert &quot;6&quot;
 - This reverts commit 9283b9cbf745144119ce67863f2fda9b3ab478f0.
 - Revert &quot;5&quot;
 - This reverts commit 94339a49c64abb683cb535af99bd5c8b1735383e.
 - Revert &quot;4&quot;
 - This reverts commit 0617ff931bedb353b92f3c505638201db1dfb9d9.
 - 4
=======
## Version: 0.27.28

### New
- Added alias functionality
- Added completion script to complete bash commands with aliases and abi methods.


## Version: 0.27.26

### New
- Added `--now <value>` option for `debug message` command.

## Version: 0.27.20

### New
- Enlarged decode fields for `decode body` command
- Added sequence diagram rendering command

## Version: 0.27.19

### Bug fixes
- Removed custom header from call command

## Version: 0.27.6

### Bug fixes
- Fixed `debug run` gas limits


## Version: 0.27.1

### Breaking changes:
 - Commands `convert` and `callex` were removed.
>>>>>>> 9a903b33


## Version: 0.26.45

### New
 - `tokio` library updated to `1.*` version
 
## Version: 0.26.44

### New


## Version: 0.26.35

### New
 - Add config param 42
 - Update libraries


## Version: 0.26.34

### New
 - Update libraries


## Version: 0.26.30

### New


## Version: 0.26.28

### New
 - Added network test and improved giver for parallel debot tests
 - Added Ubuntu 22 hint
 - Fixed tests to work in parallel


## Version: 0.26.26

### New
 - Fixed tests to work in parallel


## Version: 0.26.24

### New
  - Libraries update

## Version: 0.26.8

### New
 - Update endpoints
 - Added --boc flag for account command


## Version: 0.26.7

### New


## Version: 0.26.4

### New


## Version: 0.26.1

### New
 - Breaking change for getkeypair command: arguments are now specified with flags and can be omitted.


## Version: 0.25.23

### New

## Version: 0.25.15


### New
 - Add support copyleft

 
## Version: 0.25.11

### New


## Version: 0.25.7

### New
 - Unify genaddr abi param with other cmds
 - Add &#x60;account-wait&#x60; subcommand
 - Fixed client creation for local run
 - Fixed a bug with run parameters
 - Fixed runget
 - Refactored and improved debug on fail
 - inverted min_trace flag


## Version: 0.25.6

### New
 - Add &#x60;account-wait&#x60; subcommand
 - Fixed client creation for local run
 - Fixed a bug with run parameters
 - Fixed runget
 - Refactored and improved debug on fail
 - inverted min_trace flag


## Version: 0.25.3

### New
 - Refactored and improved debug on fail
 - inverted min_trace flag


## Version: 0.25.2

### New
 - Refactored and improved debug on fail
 - inverted min_trace flag


## Version: 0.24.59

### New
 - Block replaying
 - inverted min_trace flag


## Version: 0.24.56

### New


## Version: 0.24.51

### New


## Version: 0.24.48

### New


## Version: 0.24.46

### New<|MERGE_RESOLUTION|>--- conflicted
+++ resolved
@@ -2,23 +2,6 @@
 
 All notable changes to this project will be documented in this file.
 
-<<<<<<< HEAD
-## Version: 0.26.49
-
-### New
- - 2
- - 3
- - 4
- - 5
- - 6
- - Revert &quot;6&quot;
- - This reverts commit 9283b9cbf745144119ce67863f2fda9b3ab478f0.
- - Revert &quot;5&quot;
- - This reverts commit 94339a49c64abb683cb535af99bd5c8b1735383e.
- - Revert &quot;4&quot;
- - This reverts commit 0617ff931bedb353b92f3c505638201db1dfb9d9.
- - 4
-=======
 ## Version: 0.27.28
 
 ### New
@@ -52,7 +35,6 @@
 
 ### Breaking changes:
  - Commands `convert` and `callex` were removed.
->>>>>>> 9a903b33
 
 
 ## Version: 0.26.45
