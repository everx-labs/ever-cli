--- conflicted
+++ resolved
@@ -2,9 +2,6 @@
 
 All notable changes to this project will be documented in this file.
 
-<<<<<<< HEAD
-## Version: 0.26.32
-=======
 ## Version: 0.26.34
 
 ### New
@@ -12,7 +9,6 @@
 
 
 ## Version: 0.26.30
->>>>>>> b55b789c
 
 ### New
 
