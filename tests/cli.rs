--- conflicted
+++ resolved
@@ -46,12 +46,7 @@
         .success()
         .stdout(predicate::str::contains("Raw address"))
         .stdout(predicate::str::contains("Seed phrase"))
-<<<<<<< HEAD
-        .stdout(predicate::str::contains("Succeeded"));
-=======
-        .stdout(predicate::str::contains("Succeded"));
->>>>>>> 1f7f4b9b
-
+        .stdout(predicate::str::contains("Succeeded"));
     Ok(())
 }
 
@@ -70,10 +65,7 @@
         .stdout(predicate::str::contains("keys:"))
         .stdout(predicate::str::contains("Raw address"))
         .stdout(predicate::str::contains("Seed phrase"))
-<<<<<<< HEAD
-        .stdout(predicate::str::contains("Succeeded"));
-=======
-        .stdout(predicate::str::contains("Succeded"));
+        .stdout(predicate::str::contains("Succeeded"));
     Ok(())
 }
 
@@ -88,30 +80,11 @@
     cmd.assert()
         .success()
         .stdout(predicate::str::contains("Raw address"))
-        .stdout(predicate::str::contains("Succeded"));
->>>>>>> 1f7f4b9b
-    Ok(())
-}
-
-#[test]
-<<<<<<< HEAD
-fn test_genaddr_setkey() -> Result<(), Box<dyn std::error::Error>> {
-    let mut cmd = Command::cargo_bin(BIN_NAME)?;
-    cmd.arg("genaddr")
-        .arg("tests/samples/wallet.tvc")
-        .arg("tests/samples/wallet.abi.json")
-        .arg("--setkey")
-        .arg("tests/samples/wallet.keys.json");
-    cmd.assert()
-        .success()
-        .stdout(predicate::str::contains("Raw address"))
-        .stdout(predicate::str::contains("Succeeded"));
-    Ok(())
-}
-
-#[test]
-=======
->>>>>>> 1f7f4b9b
+        .stdout(predicate::str::contains("Succeeded"));
+    Ok(())
+}
+
+#[test]
 fn test_genaddr_wc() -> Result<(), Box<dyn std::error::Error>> {
     let mut cmd = Command::cargo_bin(BIN_NAME)?;
     cmd.arg("genaddr")
@@ -122,11 +95,7 @@
     cmd.assert()
         .success()
         .stdout(predicate::str::contains("Raw address: -1"))
-<<<<<<< HEAD
-        .stdout(predicate::str::contains("Succeeded"));
-=======
-        .stdout(predicate::str::contains("Succeded"));
->>>>>>> 1f7f4b9b
+        .stdout(predicate::str::contains("Succeeded"));
     Ok(())
 }
 
