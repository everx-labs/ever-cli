# TONOS-CLI

TONOS-CLI is a multi-platform command line interface for TON OS.
It allows you to work with keys and seed phrases, deploy contracts, call any of their methods, generate and broadcast messages.
It supports specific commands for DeBot, DePool and Multisig contracts, as well as a number of supplementary functions.

To access built-in help, use `--help` or `-h` flag:

```bash
tonos-cli --help
tonos-cli <subcommand> -h
```

# Table of contents
- [TONOS-CLI](#tonos-cli)
- [Table of contents](#table-of-contents)
- [1. Installation](#1-installation)
  - [Install compiled executable](#install-compiled-executable)
    - [Ubuntu 22 troubleshooting](#ubuntu-22-troubleshooting)
  - [Install through EVERDEV](#install-through-everdev)
  - [Build from source](#build-from-source)
    - [Prerequisites](#prerequisites)
    - [Build from source on Linux and Mac OS](#build-from-source-on-linux-and-mac-os)
    - [Build from source on Windows](#build-from-source-on-windows)
    - [Windows debug build troubleshooting](#windows-debug-build-troubleshooting)
    - [Tails OS secure environment](#tails-os-secure-environment)
    - [Put TONOS-CLI into system environment](#put-tonos-cli-into-system-environment)
    - [Install tonos-cli, completion script and bind them](#install-tonos-cli-completion-script-and-bind-them)
  - [Check version](#check-version)
  - [A note on Windows syntax](#a-note-on-windows-syntax)
- [2. Configuration](#2-configuration)
  - [2.1. Set the network and parameter values](#21-set-the-network-and-parameter-values)
  - [2.2. Check configuration](#22-check-configuration)
  - [2.3. Clear configuration](#23-clear-configuration)
  - [2.4. Configure endpoints map](#24-configure-endpoints-map)
  - [2.5. Override configuration file location](#25-override-configuration-file-location)
  - [2.6. Override network settings](#26-override-network-settings)
  - [2.7. Force json output](#27-force-json-output)
  - [2.8. Debug on fail option](#28-debug-on-fail-option)
  - [2.9 Configure aliases map](#29-configure-aliases-map)
- [3. Cryptographic commands](#3-cryptographic-commands)
  - [3.1. Create seed phrase](#31-create-seed-phrase)
  - [3.2. Generate public key](#32-generate-public-key)
  - [3.3. Generate key pair file](#33-generate-key-pair-file)
- [4. Smart contract commands](#4-smart-contract-commands)
  - [4.1. Generate contract address](#41-generate-contract-address)
  - [4.2. Deploy contract](#42-deploy-contract)
  - [4.3. Generate deploy message offline](#43-generate-deploy-message-offline)
  - [4.3. Get contract status](#43-get-contract-status)
  - [4.4. Call method](#44-call-method)
    - [4.4.1. Call contract on the blockchain](#441-call-contract-on-the-blockchain)
    - [4.4.2. Run contract method locally](#442-run-contract-method-locally)
    - [4.4.3. Run funC get-method](#443-run-func-get-method)
    - [4.4.4. Run contract method locally for saved account BOC](#444-run-contract-method-locally-for-saved-account-boc)
  - [4.5. Generate encrypted message offline](#45-generate-encrypted-message-offline)
  - [4.6. Broadcast previously generated message](#46-broadcast-previously-generated-message)
  - [4.7. Broadcast previously generated message from a file](#47-broadcast-previously-generated-message-from-a-file)
  - [4.8. Decode commands](#48-decode-commands)
    - [4.8.1. Decode BOC file](#481-decode-boc-file)
    - [4.8.2. Decode message body](#482-decode-message-body)
    - [4.8.3. Decode account commands](#483-decode-account-commands)
      - [4.8.3.1. Decode account data fields](#4831-decode-account-data-fields)
      - [4.8.3.2. Decode data from the account BOC file](#4832-decode-data-from-the-account-boc-file)
    - [4.8.4. Decode stateInit fields](#484-decode-stateinit-fields)
  - [4.9. Generate payload for internal function call](#49-generate-payload-for-internal-function-call)
  - [4.10. Alternative syntax for call, deploy and run commands](#410-alternative-syntax-for-call-deploy-and-run-commands)
- [5. DeBot commands](#5-debot-commands)
- [6. Multisig commands](#6-multisig-commands)
  - [6.1. Send tokens](#61-send-tokens)
  - [6.2. Deploy wallet](#62-deploy-wallet)
- [7. DePool commands](#7-depool-commands)
  - [7.1. Configure TONOS-CLI for DePool operations](#71-configure-tonos-cli-for-depool-operations)
  - [7.2. Deposit stakes](#72-deposit-stakes)
    - [7.2.1. Ordinary stake](#721-ordinary-stake)
    - [7.2.2. Vesting stake](#722-vesting-stake)
    - [7.2.3. Lock stake](#723-lock-stake)
  - [7.3. Remove stakes](#73-remove-stakes)
  - [7.4. Transfer stakes](#74-transfer-stakes)
  - [7.5. Withdraw Stakes](#75-withdraw-stakes)
    - [7.5.1. Withdraw entire stake](#751-withdraw-entire-stake)
    - [7.5.2. Withdraw part of the stake](#752-withdraw-part-of-the-stake)
  - [7.6. Reinvest Stakes](#76-reinvest-stakes)
  - [7.7. Read DePool answers](#77-read-depool-answers)
  - [7.8. View DePool events](#78-view-depool-events)
  - [7.9. Replenish DePool balance](#79-replenish-depool-balance)
  - [7.10. Send ticktock to DePool](#710-send-ticktock-to-depool)
- [8. Proposal commands](#8-proposal-commands)
  - [8.1. Create proposal and cast the first vote](#81-create-proposal-and-cast-the-first-vote)
  - [8.2. Vote for proposal](#82-vote-for-proposal)
  - [8.3. Decode proposal comment](#83-decode-proposal-comment)
- [9. Supplementary commands](#9-supplementary-commands)
  - [9.1. Get global config](#91-get-global-config)
  - [9.2. NodeID](#92-nodeid)
  - [9.3. Dump blockchain config](#93-dump-blockchain-config)
  - [9.4. Dump several account states](#94-dump-several-account-states)
  - [9.5. Update global config parameter](#95-update-global-config-parameter)
  - [9.6. Wait for an account change](#96-wait-for-an-account-change)
  - [9.7 Make a raw GraphQL query](#97-make-a-raw-graphql-query)
- [10. Fetch and replay](#10-fetch-and-replay)
  - [10.1. How to unfreeze account](#101-how-to-unfreeze-account)
- [11. Debug commands](#11-debug-commands)
  - [11.1. Debug transaction](#111-debug-transaction)
  - [11.2. Debug call](#112-debug-call)
  - [11.3. Debug run](#113-debug-run)
  - [11.4. Debug replay transaction on the saved account state](#114-debug-replay-transaction-on-the-saved-account-state)
  - [11.5. Debug deploy](#115-debug-deploy)
  - [11.6. Debug message](#116-debug-message)
<<<<<<< HEAD
- [12. Alias functionality](#12-alias-functionality)
=======
  - [11.7. Render UML sequence diagram](#117-render-uml-sequence-diagram)
>>>>>>> bfd4b1b7

# 1. Installation

## Install compiled executable

Create a folder. Download the `.zip` file from the latest release from here: [https://github.com/tonlabs/tonos-cli/releases](https://github.com/tonlabs/tonos-cli/releases) to this folder. Extract it.

### Ubuntu 22 troubleshooting

Ubuntu 22 has upgraded to OpenSSL 3.0 and this breaks execution of compiled tonos-cli releases. To fix this problem one
should install old version of libssl. To do it one can download amd64 package from
(packages.debian.org)[https://packages.debian.org/stretch/libssl1.1] and install it with dpkg:

```bash
sudo dpkg -i libssl1.1*.deb
```

## Install through EVERDEV

You can use [EVERDEV](https://github.com/tonlabs/everdev) to install the latest version of TONOS-CLI.

```bash
everdev tonos-cli install
```

The installer requires [NPM](https://docs.npmjs.com/downloading-and-installing-node-js-and-npm) to be installed, so it can install packages globally without using sudo. In case of error, manually set environment variable `PATH=$PATH:$HOME./everdev/solidity`

This command updates TONOS-CLI installed through EVERDEV to the latest version:

```bash
everdev tonos-cli update
```

This command specifies TONOS-CLI version to use and downloads it if needed:

```bash
everdev tonos-cli set --version 0.8.0
```

## Build from source

### Prerequisites

- [Rust](https://www.rust-lang.org/tools/install) latest version
- OpenSSL

For Linux:

```bash
sudo apt-get install libssl-dev (openssl-devel on Fedora)
sudo apt-get install pkg-config
```

### Build from source on Linux and Mac OS

Install Cargo: [https://github.com/rust-lang/cargo#compiling-from-source](https://github.com/rust-lang/cargo#compiling-from-source)

Build TONOS-CLI tool from source:

```bash
git clone https://github.com/tonlabs/tonos-cli.git
cd tonos-cli
cargo update
cargo build --release
cd target/release
```

The `tonos-cli` executable is built in the `tonos-cli/target/release` folder. Create a folder elsewhere. Copy the `tonos-cli` executable into the new folder you have created.

### Build from source on Windows

Install Cargo: [https://github.com/rust-lang/cargo#compiling-from-source](https://github.com/rust-lang/cargo#compiling-from-source)

Build TONOS-CLI tool from source:

```bash
> git clone https://github.com/tonlabs/tonos-cli.git
> cd tonos-cli
> cargo update
> cargo build --release
> cd target/release
```

The `tonos-cli` executable is built in the `tonos-cli/target/release` folder. Create a folder elsewhere. Copy the `tonos-cli` executable into the new folder you have created.

### Windows debug build troubleshooting

Default debug executable built after `cargo build` command may have an issue with binary default stack size:

```bash
> cargo build
Finished dev [unoptimized + debuginfo] target(s) in 0.66s
> .\target\debug\tonos-cli.exe --version

thread 'main' has overflowed its stack
```

User can fix this issue by using [editbin tool from MSVC Tools](https://docs.microsoft.com/ru-ru/cpp/build/reference/editbin-reference?view=msvc-170). This tool allows user to
increase binary stack reserve. Increase it by 2 times will help to fix tonos-cli:

```bash
> editbin /STACK:2097152 tonos-cli.exe
Microsoft (R) COFF/PE Editor Version 14.28.29914.0
Copyright (C) Microsoft Corporation.  All rights reserved.

> tonos-cli.exe --version
tonos_cli 0.26.7
COMMIT_ID: 1e1397b5561ea79d2fd7cce47cd033450b123f25
BUILD_DATE: Unknown
COMMIT_DATE: 2022-05-13 14:15:47 +0300
GIT_BRANCH: master
```

### Tails OS secure environment

For maximum security while working with offline TONOS-CLI features (such as cryptographic commands or encrypted message generation), you can use the [Tails OS](https://tails.boum.org/).

### Put TONOS-CLI into system environment

Optional, Linux/Mac OS. Use the following command to put the utility into system environment:

```bash
export PATH="<tonos_folder_path>:$PATH"
```

This step can be skipped, if TONOS-CLI was installed through EVERDEV. Otherwise, if you skip this step, make sure you always run the utility from folder containing the utility:

```bash
./tonos-cli <command> <options>
```

### Install tonos-cli, completion script and bind them

On Linux tonos-cli can be installed with a completion script by using such commands:

```bash
cd tonos-cli
cargo install --force --path .
complete -C __tonos-cli_completion tonos-cli
```

After adding completion script, user can use `<Tab>` key to complete `--addr` option with aliases saved in the config
file and `-m/--method` option with methods loaded from the abi file.

## Check version

You can check version of the current TONOS-CLI installation with the following command:

```bash
tonos-cli version
```

Output example:

```bash
$ tonos-cli version
Config: default
tonos-cli 0.2.0
COMMIT_ID: 21ebd53c35bf22696bf1eb434e408ed33318136a
BUILD_DATE: 2021-01-26 15:06:18 +0300
COMMIT_DATE: 2021-01-14 16:13:32 +0300
GIT_BRANCH: master
```

## A note on Windows syntax

When using Windows command line, the following syntax should be used for all TONOS-CLI commands:

1. Never use the `./` symbols before `tonos-cli`:

```bash
> tonos-cli <command_name> <options>
```

2. For all commands with nested quotes, the outer single quotes should be changed to double quotes, and the inner double quotes should be shielded by a preceding `\`. Example:

```bash
> tonos-cli deploy SafeMultisigWallet.tvc "{\"owners\":[\"0x723b2f0fa217cd10fe21326634e66106678f15d5a584babe4f576dffe9dcbb1b\",\"0x127e3ca223ad429ddaa053a39fecd21131df173bb459a4438592493245b695a3\",\"0xc2dd3682ffa9df97a968bef90b63da90fc92b22163f558b63cb7e52bfcd51bbb\"],\"reqConfirms\":2}" --abi SafeMultisigWallet.abi.json --sign deploy.keys.json
```

If this is not done, `arguments are not in json format: key must be a string at line 1 column` error may occur.

# 2. Configuration

## 2.1. Set the network and parameter values

TONOS-CLI can remember some parameter values and use it automatically in various subcommands.

After that you can omit the corresponding parameters in subsequent subcommands.

`tonos-cli.config.json` configuration file will be created in the current working directory. All subsequent calls of the utility will use this file.

Use the following command to create a configuration file:

```bash
tonos-cli config <--option> <option_value>
```

All other TONOS-CLI commands will indicate the configuration file currently used.

List of available options:

```bash
--abi <ABI>                                   Path to the contract ABI file.
--addr <ADDR>                                 Contract address.
--async_call <ASYNC_CALL>                     Disables wait for transaction to appear in the network after call command.
--balance_in_tons <BALANCE_IN_TONS>           Print balance for account command in tons. If false balance is printed in nanotons.
--debug_fail <DEBUG_FAIL>                     When enabled tonos-cli executes debug command on fail of run or call command. Can be enabled with values 'full' or 'minimal' which set the trace level for debug run and disabled with value 'none'.
--depool_fee <DEPOOL_FEE>                     Value added to the message sent to depool to cover its fees (change will be returned).
--is_json <IS_JSON>                           Cli prints output in json format.
--keys <KEYS>                                 Path to the file with keypair.
--lifetime <LIFETIME>                         Period of time in seconds while message is valid. Change of this parameter may affect "out_of_sync" parameter, because "lifetime" should be at least 2 times greater than "out_of_sync".
--local_run <LOCAL_RUN>                       Enable preliminary local run before deploy and call commands.
--method <METHOD>                             Method name that can be saved to be used by some commands (runx, callx).
--message_processing_timeout <MSG_TIMEOUT>    Network message processing timeout in ms.
--no-answer <NO_ANSWER>                       Flag whether to wait for depool answer when calling a depool function.
--out_of_sync <OUT_OF_SYNC>                   Network connection "out_of_sync_threshold" parameter in seconds. Mind that it cant exceed half of the "lifetime" parameter.
--parameters <PARAMETERS>                     Function parameters that can be saved to be used by some commands (runx, callx).
--pubkey <PUBKEY>                             User public key. Used by DeBot Browser.
--retries <RETRIES>                           Number of attempts to call smart contract function if previous attempt was unsuccessful.
--timeout <TIMEOUT>                           Network `wait_for` timeout in ms.
--url <URL>                                   Url to connect.
--wallet <WALLET>                             Multisig wallet address.
--wc <WC>                                     Workchain id.
```

Example:

```bash
$ tonos-cli config --url https://main.ton.dev --wc -1 --keys key.json --abi SafeMultisigWallet.abi.json --lifetime 3600 --local_run true --retries 3 --timeout 600
Config: /home/user/TONLabs/tonos-cli/tonos-cli.conf.json
Succeeded.
{
  "url": "main.ton.dev",
  "wc": -1,
  "addr": null,
  "wallet": null,
  "pubkey": null,
  "abi_path": "SafeMultisigWallet.abi.json",
  "keys_path": "key.json",
  "retries": 3,
  "timeout": 600,
  "message_processing_timeout": 40000,
  "out_of_sync_threshold": 15,
  "is_json": false,
  "depool_fee": 0.5,
  "lifetime": 3600,
  "no_answer": true,
  "balance_in_tons": false,
  "local_run": true,
  "async_call": false,
  "debug_fail": "None",
  "endpoints": [
    "https://eri01.main.everos.dev",
    "https://gra01.main.everos.dev",
    "https://gra02.main.everos.dev",
    "https://lim01.main.everos.dev",
    "https://rbx01.main.everos.dev"
  ]
}
```

Some frequently used networks:

`https://net.ton.dev` - developer sandbox for testing. TONOS-CLI connects to it by default.

`https://main.ton.dev` - main Free TON network.

`https://rustnet.ton.dev` - test network running on Rust nodes.

TONOS-CLI supports the use of multiple endpoints for networks: if several endpoints are [specified in the endpoint map](#24-configure-endpoints-map) for a network, TONOS-CLI will use them all when accessing it. Otherwise, the network URL will be treated as the only endpoint.

`main.ton.dev` and `net.ton.dev` networks already have their current endpoints specified in the default endpoint map.
See [section 2.4 below](#24-configure-endpoints-map) on how to edit and add endpoints to the endpoint map.

> **Note**: This change was introduced in version 0.16.1 and is fully compatible with scripts written for previous versions, where main.ton.dev and net.ton.dev networks were specified with a single url. TONOS-CLI will simply use the default endpoint map to access these networks.


Network configuration can be [overridden](#26-override-network-settings) for any single subcommand.

To connect to a [DApp Server](https://github.com/tonlabs/TON-OS-DApp-Server) you are running, it should have domain name and a DNS record. Then its URL may be used to access it with TONOS-CLI:

```bash
tonos-cli config --url <dapp_server_url>
```

> Note: Either run tonos-cli utility only from the directory where tonos-cli.config.json is placed, or use one of the available methods (see [section 2.5](#25-override-configuration-file-location)) to make the utility look for the file elsewhere.

## 2.2. Check configuration

You can check the current configuration parameters with the following command:

```bash
tonos-cli config --list
```

## 2.3. Clear configuration

Use the following command to reset configuration to default values:

```bash
tonos-cli config clear
```

## 2.4. Configure endpoints map

TONOS-CLI config file also stores an endpoints map that can be updated by the user.
Each time user [changes the url](#21-set-the-network-and-parameter-values), endpoints also change in accordance to endpoints map.
To print the map use the following command:

```bash
tonos-cli config endpoint print
```

User can reset map to the default state:

```bash
tonos-cli config endpoint reset
```

Default state of the map:

```bash
{
  "net.ton.dev": [
    "https://eri01.net.everos.dev",
    "https://rbx01.net.everos.dev"
    "https://gra01.net.everos.dev"
  ],
  "main.ton.dev": [
    "https://eri01.main.everos.dev",
    "https://gra01.main.everos.dev",
    "https://gra02.main.everos.dev",
    "https://lim01.main.everos.dev",
    "https://rbx01.main.everos.dev"
  ],
  "http://127.0.0.1/": [
    "http://0.0.0.0/",
    "http://127.0.0.1/",
    "http://localhost/"
  ]
}
```

Map can be changed with `remove` and `add` subcommands:

```bash
tonos-cli config endpoint remove <url>
tonos-cli config endpoint add <url> <list_of_endpoints>
```

Example:

```bash
tonos-cli config endpoint remove main.ton.dev
tonos-cli config endpoint add main.ton.dev "https://eri01.main.everos.dev","https://gra01.main.everos.dev","https://gra02.main.everos.dev","https://lim01.main.everos.dev","https://rbx01.main.everos.dev"
```

> **Note**: If url used in add command already exists, endpoints lists will be merged.

If a network that doesn't have mapped endpoints is [specified in the config file](#21-set-the-network-and-parameter-values), its url will be automatically treated as the only endpoint. For example, configuring TONOS-CLI to connect to RustNet with the command `tonos-cli config --url https://rustnet.ton.dev` will result in TONOS-CLI using this url as a single endpoint, without the user having to specify it in the endpoints map additionally.


## 2.5. Override configuration file location

You can move the `tonos-cli.config.json` configuration file to any other convenient location and/or rename it. There are several ways you can point the utility to the new location of the file:

- **define environment variable** `TONOSCLI_CONFIG` with the path to your configuration file:

```bash
export TONOSCLI_CONFIG=<path_to_config_file>
```

Example:

```bash
export TONOSCLI_CONFIG=/home/user/config.json
```

- **define global option** `--config <path_to_config_file>` before any other subcommand:

```bash
tonos-cli --config <path_to_config_file> <any_subcommand>
```

Example:

```bash
tonos-cli --config /home/user/config.json account <address>
```

The `--config` global option has higher priority than the `TONOSCLI_CONFIG` environment variable.

> Note: You cannot use the config subcommand to create or edit a configuration file located outside the current working directory. It should either be called from the directory containing the file, or the file should be manually copied to the desired directory later.

> However, config --list subcommand displays the parameters of the currently used configuration file, wherever it is located.

## 2.6. Override network settings

You can also separately override [preconfigured network settings](#21-set-the-network-and-parameter-values) for a single subcommand. Use the `--url <network_url>` global option for this purpose:

```bash
tonos-cli --url <network_url> <any_subcommand>
```

Example:

```bash
tonos-cli --url https://main.ton.dev account <address>
```

## 2.7. Force json output

You can force TONOS-CLi to print output in json format. To do so, add `--json` flag before a subcommand:

```bash
tonos-cli --json <any_subcommand>
```

## 2.8. Debug on fail option

You can force TONOS-CLi to debug call and run executions if they fail with error code 414.

```bash
tonos-cli config --debug_fail <trace_level>
```

Possible <trace_level> values:
- 'full'
- 'minimal'
- 'none'

## 2.9. Configure aliases map

Yoo can explore and configure current aliases map with the list of commands

```bash
tonos-cli config alias add [--addr <contract_address>] [--abi <contract_abi>] [--keys <contract_keys>] <alias>  # add entity to the map
tonos-cli config alias remove <alias>  # remove entity
tonos-cli config alias reset  # clear the map
tonos-cli config alias print  # print the current state of the map
```

Options:
- `<alias>` - alias name of the contract;
- `<contract_address>` - address of the contract;
- `<contract_abi>` - path to the contract abi file;
- `<contract_keys>` - seed phrase or path to the file with contract key pair.

Example:

```bash
$ tonos-cli config alias add msig --addr 0:d5f5cfc4b52d2eb1bd9d3a8e51707872c7ce0c174facddd0e06ae5ffd17d2fcd --abi samples/SafeMultisigWallet.abi.json --keys key0.keys.json
Config: /home/user/TONLabs/tonos-cli/tonos-cli.conf.json
{
  "msig": {
    "abi_path": "samples/SafeMultisigWallet.abi.json",
    "address": "0:d5f5cfc4b52d2eb1bd9d3a8e51707872c7ce0c174facddd0e06ae5ffd17d2fcd",
    "key_path": "key0.keys.json"
  }
}
$ tonos-cli config alias print
Config: /home/user/TONLabs/tonos-cli/tonos-cli.conf.json
{
  "msig": {
    "abi_path": "samples/SafeMultisigWallet.abi.json",
    "address": "0:d5f5cfc4b52d2eb1bd9d3a8e51707872c7ce0c174facddd0e06ae5ffd17d2fcd",
    "key_path": "key0.keys.json"
  }
}
$ tonos-cli config alias add msig2 --addr 0:eef5cfc4b52d2eb1bd9d3a8e51707872c7ce0c174facddd0e06ae5ffd17d2fff --abi samples/SafeMultisigWallet.abi.json --keys key1.keys.json
Config: /home/user/TONLabs/tonos-cli/tonos-cli.conf.json
{
  "msig": {
    "abi_path": "samples/SafeMultisigWallet.abi.json",
    "address": "0:d5f5cfc4b52d2eb1bd9d3a8e51707872c7ce0c174facddd0e06ae5ffd17d2fcd",
    "key_path": "key0.keys.json"
  },
  "msig2": {
    "abi_path": "samples/SafeMultisigWallet.abi.json",
    "address": "0:eef5cfc4b52d2eb1bd9d3a8e51707872c7ce0c174facddd0e06ae5ffd17d2fff",
    "key_path": "key1.keys.json"
  }
}
$ tonos-cli config alias remove msig
Config: /home/user/TONLabs/tonos-cli/tonos-cli.conf.json
{
  "msig2": {
    "abi_path": "samples/SafeMultisigWallet.abi.json",
    "address": "0:eef5cfc4b52d2eb1bd9d3a8e51707872c7ce0c174facddd0e06ae5ffd17d2fff",
    "key_path": "key1.keys.json"
  }
}
$ tonos-cli config alias reset
Config: /home/user/TONLabs/tonos-cli/tonos-cli.conf.json
{}
$ tonos-cli config alias print
Config: /home/user/TONLabs/tonos-cli/tonos-cli.conf.json
{}
```


# 3. Cryptographic commands

## 3.1. Create seed phrase

To generate a mnemonic seed phrase enter the following command:

```bash
tonos-cli genphrase
```

Example:

```bash
$ tonos-cli genphrase
Config: /home/user/tonos-cli.conf.json
Succeeded.
Seed phrase: "rule script joy unveil chaos replace fox recipe hedgehog heavy surge online"
```

## 3.2. Generate public key

To generate a public key from a seed phrase enter the following command with the seed phrase in quotes:

```bash
tonos-cli genpubkey "rule script joy unveil chaos replace fox recipe hedgehog heavy surge online"
```

The generated QR code also contains the public key.

Example:

```bash
$ tonos-cli genpubkey "rule script joy unveil chaos replace fox recipe hedgehog heavy surge online"
Config: /home/user/tonos-cli.conf.json
Succeeded.
Public key: 88c541e9a1c173069c89bcbcc21fa2a073158c1bd21ca56b3eb264bba12d9340

<QR code with key>

```

## 3.3. Generate key pair file

To create a key pair file from a seed phrase use the following command:

```bash
tonos-cli getkeypair [-o <keyfile.json>] [-p "<seed_phrase>"]
```

`<keyfile.json>` - the file the key pair will be written to. If not specified keys will be printed to the stdout.
`"<seed_phrase>"` - seed phrase or secret key. If not specified a new phrase will be generated.
Example:

```bash
$ tonos-cli getkeypair -o key.json -p "rule script joy unveil chaos replace fox recipe hedgehog heavy surge online"
Config: /home/user/TONLabs/tonos-cli/tonos-cli.conf.json
Input arguments:
key_file: key.json
  phrase: rule script joy unveil chaos replace fox recipe hedgehog heavy surge online
Keypair successfully saved to key.json.
Succeeded.

$ tonos-cli getkeypair -o key.json 
Config: /home/user/TONLabs/tonos-cli/tonos-cli.conf.json
Input arguments:
key_file: key.json
  phrase: None
Generating seed phrase.
Seed phrase: "elephant tone error jazz scrap wise kick walk panda snake right feature"
Keypair successfully saved to key.json.
Succeeded.


$ tonos-cli getkeypair 
Config: /home/user/TONLabs/tonos-cli/tonos-cli.conf.json
Input arguments:
key_file: None
  phrase: None
Generating seed phrase.
Seed phrase: "behave early mammal cart grape wolf pulse once helmet shop kit this"
Keypair: {
  "public": "d5218be1502c98019a2c08ae588f73abd56b4c72411e8d2ee37e5c2d821e075f",
  "secret": "842bd2b9df2ec4ed07b6b66d6d0c2858769ba4ed9005ffe58cba26783504a3ff"
}
Succeeded.

$ tonos-cli -j getkeypair
{
  "public": "09889cd2f085a693ef04a6dad4b6533c7019014a7e0ca9b5b146e66e550973d9",
  "secret": "021196259435d54dfb5c41970db5bcfc2306d59877665c3b573486d441cf021a"
}
```

# 4. Smart contract commands

When working with smart contracts, TONOS-CLI requires the following files:

- **ABI file** - a .json file that describes the contract interface, the methods and parameters used to interact with it.
- **TVC file** - the compiled smart contract file. Used only when generating contract address and deploying contract code to the blockchain.
- **Key pair file** - used in contracts with implemented authorization. It is the file containing [private and public keys](#3-cryptographic-commands) authorized to access the contract. In `--sign` parameter the corresponding seed phrase may be used instead of it.

By default, the utility looks for these files in the current working directory.

## 4.1. Generate contract address

Contract address uniquely identifies the contract on the blockchain. Contract balance is attached to its address, the address is used for any interactions with the contract, such as calling contract functions, sending messages, etc.

Contract address is generated based on contract TVC file and selected keys. To get a different address for the same type of contract, use different keys.

> **Note**: If your contract has static variables, they can be initialized through [TVM linker](https://github.com/tonlabs/TVM-linker#5-initialize-static-variables-in-compiled-contract) before deployment.

Use the following command to generate the contract address:

```bash
tonos-cli genaddr [--genkey|--setkey <keyfile.json>] [--wc <int8>] [--abi <contract.abi.json>] <contract.tvc>
```

- `--genkey <keyfile.json>` - generate new `keyfile.json` key pair file and use it to calculate the contract address.

> Note: if you use --genkey, the corresponding seed phrase will be displayed. Write it down, if you mean to keep using this key pair.

- `--abi <contract.abi.json>` - contract ABI interface file. If not specified tonos-cli can use ABI path from config of obtained from tvc path (for `<contrac>.tvc` checks `<contract>.abi.json`).
- `--setkey <keyfile.json>` - use already [existing](#33-generate-key-pair-file) `keyfile.json` key pair file to calculate the contract address. Seed phrase cannot be used instead of the file.
- `--wc <int8>`  ID of the workchain the contract will be deployed to (`-1` for masterchain, `0` for basechain). By default, this value is set to 0.

  `<contract.tvc>` - compiled smart contract file.


As result the utility displays the new contract address (`Raw address`).

Example ([multisignature wallet](https://github.com/tonlabs/ton-labs-contracts/tree/master/solidity/safemultisig) address generation for the masterchain):

```bash
$ tonos-cli genaddr --genkey key.json --wc -1 SafeMultisigWallet.tvc --abi SafeMultisigWallet.abi.json
Config: /home/user/tonos-cli.conf.json
Input arguments:
     tvc: SafeMultisigWallet.tvc
      wc: -1
    keys: key.json
init_data: None
is_update_tvc: None

Seed phrase: "chimney nice diet engage hen sing vocal upgrade column address consider word"
Raw address: -1:a021414a79539001ed35d615a646dc8b89df29ccccf143c30df15c7fbcaff086
testnet:
Non-bounceable address (for init): 0f-gIUFKeVOQAe011hWmRtyLid8pzMzxQ8MN8Vx_vK_whkeM
Bounceable address (for later access): kf-gIUFKeVOQAe011hWmRtyLid8pzMzxQ8MN8Vx_vK_whhpJ
mainnet:
Non-bounceable address (for init): Uf-gIUFKeVOQAe011hWmRtyLid8pzMzxQ8MN8Vx_vK_whvwG
Bounceable address (for later access): Ef-gIUFKeVOQAe011hWmRtyLid8pzMzxQ8MN8Vx_vK_whqHD
Succeeded
```

## 4.2. Deploy contract

> **Note**: If your contract has static variables, they can be initialized through [TVM linker](https://github.com/tonlabs/TVM-linker#5-initialize-static-variables-in-compiled-contract) before deployment.

Use the following command to deploy a contract:

```bash
tonos-cli deploy [--sign <deploy_seed_or_keyfile>] [--wc <int8>] [--abi <contract.abi.json>] [--alias <alias>] <contract.tvc> <params>
```

`<deploy_seed_or_keyfile>` - can either be the seed phrase used to generate the deployment key pair file or the key pair file itself. If seed phrase is used, enclose it in double quotes.

Example:
- `--sign "flip uncover dish sense hazard smile gun mom vehicle chapter order enact"`
or
- `--sign deploy.keys.json`

- `--wc <int8>` ID of the workchain the wallet will be deployed to (`-1` for masterchain, `0` for basechain). By default, this value is set to 0.

- `--abi <contract.abi.json>` - contract interface file.

- `--alias <alias>` - allows to save contract parameters (address, abi, keys) to use them easier with `callx` or `runx` commands.

- `<contract.tvc>` - compiled smart contract file.

- `<params>` - deploy command parameters, depend on the contract.

Sometimes it can be not obvious in which way method parameters should be specified,
especially if it is a large structure with different and complex fields.
It is generally described in [abi doc](https://github.com/tonlabs/ton-labs-abi/blob/master/docs/ABI_2.1_spec.md).
Example ([multisignature wallet](https://github.com/tonlabs/ton-labs-contracts/tree/master/solidity/safemultisig) contract deployment to the masterchain):

```bash
$ tonos-cli deploy --sign key.json --wc -1 --abi SafeMultisigWallet.abi.json SafeMultisigWallet.tvc '{"owners":["0x88c541e9a1c173069c89bcbcc21fa2a073158c1bd21ca56b3eb264bba12d9340"],"reqConfirms":1}'
Config: /home/user/tonos-cli.conf.json
Input arguments:
     tvc: SafeMultisigWallet.tvc
  params: {"owners":["0x88c541e9a1c173069c89bcbcc21fa2a073158c1bd21ca56b3eb264bba12d9340"],"reqConfirms":1}
     abi: SafeMultisigWallet.abi.json
    keys: key.json
      wc: -1
Connecting to net.ton.dev
Deploying...
Transaction succeeded.
Contract deployed at address: -1:0c5d5215317ec8eef1b84c43cbf08523c33f69677365de88fe3d96a0b31b59c6
```

## 4.3. Generate deploy message offline

If needed, signed deploy message can be generated without immediately broadcasting it to the blockchain. Generated message can be broadcasted later<link to broadcast section>.

```bash
tonos-cli deploy_message [--raw] [--output <path_to_file>] [--sign <deploy_seed_or_keyfile>] [--wc <int8>] [--abi <contract.abi.json>] <contract.tvc> <params>
```

`--raw` - use to create raw message boc.

`--output <path_to_file>` - specify path to file where the raw message should be written to, instead of printing it to terminal.

`<deploy_seed_or_keyfile>` - can either be the seed phrase used to generate the deployment key pair file or the key pair file itself. If seed phrase is used, enclose it in double quotes.

Example:

- `--sign "flip uncover dish sense hazard smile gun mom vehicle chapter order enact"`

or

- `--sign deploy.keys.json`
- `--wc <int8>` ID of the workchain the wallet will be deployed to (`-1` for masterchain, `0` for basechain). By default, this value is set to 0.

`<contract.abi.json>` - contract interface file.

`<contract.tvc>` - compiled smart contract file.

`<params>` - deploy command parameters, depend on the contract.

Example (saving to a file [multisignature wallet](https://github.com/tonlabs/ton-labs-contracts/tree/master/solidity/safemultisig) contract deployment message to the masterchain):

```bash
$ tonos-cli deploy_message --raw --output deploy.boc --sign key.json --wc -1 --abi SafeMultisigWallet.abi.json SafeMultisigWallet.tvc '{"owners":["0x88c541e9a1c173069c89bcbcc21fa2a073158c1bd21ca56b3eb264bba12d9340"],"reqConfirms":1}'
Config: /home/user/tonos-cli.conf.json
Input arguments:
     tvc: SafeMultisigWallet.tvc
  params: {"owners":["0x88c541e9a1c173069c89bcbcc21fa2a073158c1bd21ca56b3eb264bba12d9340"],"reqConfirms":1}
     abi: SafeMultisigWallet.abi.json
    keys: key.json
      wc: -1

MessageId: 51da1b8840bd12f9ef5152639bd1fe9062d77ed91829301043bb85b4a4d610ea
Expire at: unknown
Message saved to file deploy.boc
Contract's address: -1:0c5d5215317ec8eef1b84c43cbf08523c33f69677365de88fe3d96a0b31b59c6
Succeeded.
```

## 4.3. Get contract status

You may use the following command to check the current status of a contract:

```bash
tonos-cli account <list_of_addresses> [--dumptvc <tvc_path>] [--dumpboc <boc_path>]
```

`<list_of_addresses>` - contract [addresses](#41-generate-contract-address).
`--dumptvc <tvc_path>` - this flag can be specified to dump account StateInit to the <tvc_path> file.
`--dumpboc <boc_path>` - this flag can be specified to dump account boc to the <boc_path> file.

Example:

```bash
$ tonos-cli  account 0:2bb4a0e8391e7ea8877f4825064924bd41ce110fce97e939d3323999e1efbb13 0:14014af4a374bdd13dae2379063ea2597634c2c2fc8e99ca9eab431a7ab6f566  0:f89d946b5b4b8a06f01dc20dceef30caff844d5285abea8a21ad3730c0f3dd12
Config: /home/user/TONLabs/tonos-cli/tonos-cli.conf.json
Input arguments:
addresses: 0:2bb4a0e8391e7ea8877f4825064924bd41ce110fce97e939d3323999e1efbb13, 0:14014af4a374bdd13dae2379063ea2597634c2c2fc8e99ca9eab431a7ab6f566, 0:f89d946b5b4b8a06f01dc20dceef30caff844d5285abea8a21ad3730c0f3dd12
Connecting to net.ton.dev
Processing...
Succeeded.
address:       0:2bb4a0e8391e7ea8877f4825064924bd41ce110fce97e939d3323999e1efbb13
acc_type:      Active
balance:       11466383488239689 nanoton
last_paid:     1640619135
last_trans_lt: 0x530197a143
data(boc):     b5ee9c720101060100b000014195c06aa743d1f9000dd64b75498f106af4b7e7444234d7de67ea26988f6181dfe001020120050202012004030052bf874da2f56d034e11773c58331900e0e1e91a137e1b4c2ca15607634c2d63e1af0000000061c9dca50052bfbddf9156dc04cca88cf25d9c766b1bd2f1ab7d0878c4d761862fc524758767f10000000061c9dc820053bfd627d55f960de2235b3f1537884d5968e5e486c58c581bc9ea4068c8da164ce18000000030e4ee49c0
code_hash:     ccbfc821853aa641af3813ebd477e26818b51e4ca23e5f6d34509215aa7123d9

address:       0:14014af4a374bdd13dae2379063ea2597634c2c2fc8e99ca9eab431a7ab6f566
acc_type:      Active
balance:       2082745497066 nanoton
last_paid:     1640619517
last_trans_lt: 0x530a3c2782
data(boc):     b5ee9c7201020c0100022e000373000000befe45557e0000000000000000000000000002faf04e577e5cf5b28c2a81afc5ae534a0f3f494cc4ee62ef675ca8e36af911a3c8767a400b0a010183801f13b28d6b697140de03b841b9dde6195ff089aa50b57d514435a6e6181e7baba318b50f6f18c9d307d500216c80d6ecd77d13e437bdfcaf0b4fa6b9204b7847500203a1c00b620939e214cadb7481682034e58a853a77874f473c69cc7d3b1ad9da7f0bafa0000000280000000c0000000bddcfa66622a7b9c955271c779b92448cff442b8efead77d43bd7f50b07a45f380030010706030203cca005040045b41bda168cd2322b5dcd28989176a9eae590288db4d548f2b6948d214de0c9bdb372700045b6554f714ca768f21ad18cff20c7af62091e9fc2d40c06d32d1ace7495f5dd1605781000bda90017d76e405363a8a494a3a8d8c38fcadd4f2c7fb550244fd6d2a77ac12eb029bce000000000000255400000000000000000000000000000034c3babc06000000000000000000000000000000000000000000000000000000000000000100201200908009bbfe85a3348c8ad7734a26245daa7ab9640a236d35523cada523485378326f6cdc9800000000000106f0000000000000000000000000002035ac0000000000000000000000000000000187c4b00e0007bbffdc5329da3c86b4633fc831ebd88247a7f0b50301b4cb46b39d257d7745815e0000000000000095500000000000000000000000002f8eb24987c490760000454310010546f6b656e202331
code_hash:     eee7d3331153dce4aa938e3bcdc922467fa215c77f56bbea1debfa8583d22f9c

0:f89d946b5b4b8a06f01dc20dceef30caff844d5285abea8a21ad3730c0f3dd12 not found


$ tonos-cli  account 0:2bb4a0e8391e7ea8877f4825064924bd41ce110fce97e939d3323999e1efbb13
Config: /home/user/TONLabs/tonos-cli/tonos-cli.conf.json
Input arguments:
addresses: 0:2bb4a0e8391e7ea8877f4825064924bd41ce110fce97e939d3323999e1efbb13
Connecting to net.ton.dev
Processing...
Succeeded.
address:       0:2bb4a0e8391e7ea8877f4825064924bd41ce110fce97e939d3323999e1efbb13
acc_type:      Active
balance:       11463682795615708 nanoton
last_paid:     1640624439
last_trans_lt: 0x5379939282
data(boc):     b5ee9c7201010401008100014195c06aa743d1f9000dd64b75498f106af4b7e7444234d7de67ea26988f6181dfe00102012003020053bfde8d98393e5db0ea2f609ed9266cf61a7487759d679ea9792adbdcfc137f6caf8000000030e4f89dc00053bfc8658b6b027767d9addd720a0bf8b157379a9b0e9208bab53ad4ee54358c6ce98000000030e4f89dc0
code_hash:     ccbfc821853aa641af3813ebd477e26818b51e4ca23e5f6d34509215aa7123d9

```

## 4.4. Call method

### 4.4.1. Call contract on the blockchain

```bash
tonos-cli call [--abi <contract.abi.json>] [--sign <seed_or_keyfile>] <address> <method> <params>
```

`<contract.abi.json>` - contract interface file.

`<seed_or_keyfile>` - can either be the seed phrase or the corresponding key pair file. If seed phrase is used, enclose it in double quotes.

Example:

- `--sign "flip uncover dish sense hazard smile gun mom vehicle chapter order enact"`

or

- `--sign keyfile.json`

`<address>` - contract [address](#41-generate-contract-address).

`<method>` - the method being called.

`<params>` - parameters of the called method.
Sometimes it can be not obvious in which way method parameters should be specified,
especially if it is a large structure with different and complex fields.
It is generally described in [abi doc](https://github.com/tonlabs/ton-labs-abi/blob/master/docs/ABI_2.1_spec.md).

Example (transaction creation in a [multisignature wallet](https://github.com/tonlabs/ton-labs-contracts/tree/master/solidity/safemultisig) contract):

```bash
$ tonos-cli call 0:a4629d617df931d8ad86ed24f4cac3d321788ba082574144f5820f2894493fbc submitTransaction '{"dest":"-1:0c5d5215317ec8eef1b84c43cbf08523c33f69677365de88fe3d96a0b31b59c6","value":234000000,"bounce":false,"allBalance":false,"payload":""}' --abi SetcodeMultisigWallet.abi.json --sign k1.keys.json
Config: /home/user/tonos-cli.conf.json
Input arguments:
 address: 0:a4629d617df931d8ad86ed24f4cac3d321788ba082574144f5820f2894493fbc
  method: submitTransaction
  params: {"dest":"-1:0c5d5215317ec8eef1b84c43cbf08523c33f69677365de88fe3d96a0b31b59c6","value":234000000,"bounce":false,"allBalance":false,"payload":""}
     abi: SetcodeMultisigWallet.abi.json
    keys: k1.keys.json
lifetime: None
  output: None
Connecting to net.ton.dev
Generating external inbound message...

MessageId: c6baac843fefe6b9e8dc3609487a63ef21207e4fdde9ec253b9a47f7f5a88d01
Expire at: Sat, 08 May 2021 14:52:23 +0300
Processing...
Succeeded.
Result: {
  "transId": "6959885776551137793"
}
```

**Note**: If your function is marked as [responsible](https://github.com/tonlabs/TON-Solidity-Compiler/blob/master/API.md#external-function-calls), TONOS-CLI expects `_answer_id` field, and you may encounter errors, if it's missing.

### 4.4.2. Run contract method locally

```bash
tonos-cli run [--abi <contract.abi.json>] <address> <method> <params>
```

`<contract.abi.json>` - contract interface file.

`<address>` - contract [address](#41-generate-contract-address).

`<method>` - the method being called.

`<params>` - parameters of the called method.
Sometimes it can be not obvious in which way method parameters should be specified,
especially if it is a large structure with different and complex fields.
It is generally described in [abi doc](https://github.com/tonlabs/ton-labs-abi/blob/master/docs/ABI_2.1_spec.md).

Example of a transaction list request in a [multisignature wallet](https://github.com/tonlabs/ton-labs-contracts/tree/master/solidity/safemultisig):

```bash
$ tonos-cli run 0:a4629d617df931d8ad86ed24f4cac3d321788ba082574144f5820f2894493fbc getTransactions {} --abi SafeMultisigWallet.abi.json
Config: /home/user/tonos-cli.conf.json
Input arguments:
 address: 0:a4629d617df931d8ad86ed24f4cac3d321788ba082574144f5820f2894493fbc
  method: getTransactions
  params: {}
     abi: SafeMultisigWallet.abi.json
    keys: None
lifetime: None
  output: None
Connecting to net.ton.dev
Generating external inbound message...

MessageId: ff8b8a73b1a7803a735eb4f620cade78ed45fd1530992fd3bedb91f3c66eacc5
Expire at: Sat, 08 May 2021 15:16:59 +0300
Running get-method...
Succeeded.
Result: {
  "transactions": [
    {
      "id": "6959890394123980993",
      "confirmationsMask": "1",
      "signsRequired": "4",
      "signsReceived": "1",
      "creator": "0x849ee401fde65ad8cda6d937bdc81e2beba0f36ba2f87115f4a2d24a15568203",
      "index": "0",
      "dest": "-1:0c5d5215317ec8eef1b84c43cbf08523c33f69677365de88fe3d96a0b31b59c6",
      "value": "234000000",
      "sendFlags": "3",
      "payload": "te6ccgEBAQEAAgAAAA==",
      "bounce": false
    }
  ]
}
```

### 4.4.3. Run funC get-method

```bash
tonos-cli runget [--boc] [--tvc] <address> <method> [<params>...] [--bc_config <config_path>]
```

`<address>` - contract [address](#41-generate-contract-address) or path to the file with:
* account boc (It can be obtained from the TON Live) if `--boc` option is used;
* account state init if flag `--tvc` is used.

`<method>` - the method being called.

`<params>` - parameters of the called method. Can have multiple values: one for each function parameter.
Parameters should be specified separately without json wrap and argument names.

`--bc_config <config_path>` - this option can be used with `--boc` option to specify the file with the blockchain config
BOC. It can be obtained with [dump blockchain config](#94-dump-blockchain-config) command.

Example:

```bash
$ tonos-cli runget -1:3333333333333333333333333333333333333333333333333333333333333333 active_election_id
Config: /home/user/tonos-cli.conf.json
Input arguments:
 address: -1:3333333333333333333333333333333333333333333333333333333333333333
  method: active_election_id
  params: None
Connecting to net.ton.dev
Running get-method...
Succeded.
Result: ["1619901678"]

$ tonos-cli runget --boc acc.boc compute_returned_stake 0x0166d0181a19f87af9397040a68671e1b239f12152824f7d987fd6897d6a9587
Config: /home/user/TONLabs/tonos-cli/tonos-cli.conf.json
Input arguments:
 address: acc.boc
  method: compute_returned_stake
  params: ["0x0166d0181a19f87af9397040a68671e1b239f12152824f7d987fd6897d6a9587"]
Connecting to main.ton.dev
Running get-method...
Succeeded.
Result: ["125387107580525"]

$ tonos-cli runget --tvc acc.tvc compute_returned_stake 0x0166d0181a19f87af9397040a68671e1b239f12152824f7d987fd6897d6a9587
Config: /home/user/TONLabs/tonos-cli/tonos-cli.conf.json
Input arguments:
 address: acc.boc
  method: compute_returned_stake
  params: ["0x0166d0181a19f87af9397040a68671e1b239f12152824f7d987fd6897d6a9587"]
Connecting to main.ton.dev
Running get-method...
Succeeded.
Result: ["125387107580525"]
```



### 4.4.4. Run contract method locally for saved account BOC

```bash
tonos-cli run [--boc] [--tvc] [--abi <contract.abi.json>] <account> <method> <params> [--bc_config <config_path>]
```

`<contract.abi.json>` - contract interface file.

`<account>` - path to the file with account boc for flag `--boc` or account state init for flag `--tvc`
(they can be obtained from the network with `account` command).

`<method>` - the method being called.

`<params>` - parameters of the called method.

`--bc_config <config_path>` - this option can be used with `--boc` option to specify the file with the blockchain config
BOC. It can be obtained with [dump blockchain config](#94-dump-blockchain-config) command.

Example:

```bash
$ tonos-cli run --boc tests/depool_acc.boc getData '{}' --abi tests/samples/fakeDepool.abi.json
Config: /home/user/TONLabs/tonos-cli/tonos-cli.conf.json
Input arguments:
 account: tests/depool_acc.boc
  method: getData
  params: {}
     abi: tests/samples/fakeDepool.abi.json
Generating external inbound message...
Succeeded.
Result: {
  "stake": "65535",
  "sender": "0:1e0739795a20263747ba659785a791fc2761295593a694f53116ab53439cc0a4",
  "receiver": "0:0123456789012345012345678901234501234567890123450123456789012346",
  "withdrawal": "172800",
  "total": "172800",
  "reinvest": false,
  "value": "1000000000"
}

$ tonos-cli run --tvc tests/depool_acc.tvc getData '{}' --abi tests/samples/fakeDepool.abi.json
Config: /home/user/TONLabs/tonos-cli/tonos-cli.conf.json
Input arguments:
 account: tests/depool_acc.boc
  method: getData
  params: {}
     abi: tests/samples/fakeDepool.abi.json
Generating external inbound message...
Succeeded.
Result: {
  "stake": "65535",
  "sender": "0:1e0739795a20263747ba659785a791fc2761295593a694f53116ab53439cc0a4",
  "receiver": "0:0123456789012345012345678901234501234567890123450123456789012346",
  "withdrawal": "172800",
  "total": "172800",
  "reinvest": false,
  "value": "1000000000"
}

```

## 4.5. Generate encrypted message offline

An internet connection is not required to create an encrypted message. Use the following command to do it:

```bash
tonos-cli message [--raw] [--output <path_to_file>] [--abi <contract.abi.json>] [--sign <seed_or_keyfile>] <address> <method> <params> [--lifetime <seconds>]
```

`--raw` - use to create raw message boc.

`--output <path_to_file>` - specify path to file where the raw message should be written to, instead of printing it to terminal.

`<contract.abi.json>` - contract interface file.

`<seed_or_keyfile>` - can either be the seed phrase or the corresponding key pair file. If seed phrase is used, enclose it in double quotes.

Example:

- `--sign "flip uncover dish sense hazard smile gun mom vehicle chapter order enact"`

or

- `--sign keyfile.json`

`<address>` - contract [address](#41-generate-contract-address).

`<method>` - the method being called.

`<params>` - parameters of the called method.

`lifetime` – message lifetime in seconds. Once this time elapses, the message will not be accepted by the contract.

The TONOS-CLI utility displays encrypted message text and a QR code that also contains the message.Copy the message text or scan the QR code and broadcast the message online.

Example (raw boc of create new multisig transaction message with a lifetime of 1 hour saved to file):

```bash
$ tonos-cli message --raw --output message.boc --sign k1.keys.json --abi SafeMultisigWallet.abi.json 0:a4629d617df931d8ad86ed24f4cac3d321788ba082574144f5820f2894493fbc submitTransaction '{"dest":"-1:0c5d5215317ec8eef1b84c43cbf08523c33f69677365de88fe3d96a0b31b59c6","value":234000000,"bounce":false,"allBalance":false,"payload":""}' --lifetime 3600
Config: /home/user/tonos-cli.conf.json
Input arguments:
 address: 0:a4629d617df931d8ad86ed24f4cac3d321788ba082574144f5820f2894493fbc
  method: submitTransaction
  params: {"dest":"-1:0c5d5215317ec8eef1b84c43cbf08523c33f69677365de88fe3d96a0b31b59c6","value":234000000,"bounce":false,"allBalance":false,"payload":""}
     abi: SafeMultisigWallet.abi.json
    keys: k1.keys.json
lifetime: 3600
  output: message.boc
Generating external inbound message...

MessageId: 59d698efe871cf9ffa8f6eb4c784b294538cd2223b4c876bb4e999a8edf8d410
Expire at: Sat, 08 May 2021 16:42:03 +0300
Message saved to file message.boc
```

## 4.6. Broadcast previously generated message

Use the following command to broadcast a previously generated message, that is not in raw format, and not in a file:

```bash
tonos-cli send [--abi <contract.abi.json>] "<message_text>"
```

`<contract.abi.json>` - contract interface file.

`Message` – the content of the message generated by the TONOS-CLI utility during message creation. It should be enclosed in double quotes.

Example:

```bash
$ tonos-cli send --abi SafeMultisigWallet.abi.json "7b226d7367223a7b226d6573736167655f6964223a2266363364666332623030373065626264386365643265333865373832386630343837326465643036303735376665373430376534393037646266663338626261222c226d657373616765223a227465366363674542424145413051414252596742534d553677767679593746624464704a365a5748706b4c7846304545726f4b4a36775165555369536633674d41514868757856507a324c5376534e663344454a2f374866653165562f5a78324d644e6b4b727770323865397a7538376a4d6e7275374c48685965367642523141756c48784b44446e4e62344f47686768386e6b6b7a48386775456e7551422f655a61324d326d32546539794234723636447a61364c34635258306f744a4b465661434177414141586c4d464e7077594a61616b524d64677332414341574f663459757151715976325233654e776d49655834517048686e37537a75624c76524838657931425a6a617a6a414141414141414141414141414141414a4d61735142414d4141413d3d222c22657870697265223a313632303438323730352c2261646472657373223a22303a61343632396436313764663933316438616438366564323466346361633364333231373838626130383235373431343466353832306632383934343933666263227d2c226d6574686f64223a227375626d69745472616e73616374696f6e227d"
Config: /home/user/tonos-cli.conf.json
Input arguments:
 message: 7b226d7367223a7b226d6573736167655f6964223a2266363364666332623030373065626264386365643265333865373832386630343837326465643036303735376665373430376534393037646266663338626261222c226d657373616765223a227465366363674542424145413051414252596742534d553677767679593746624464704a365a5748706b4c7846304545726f4b4a36775165555369536633674d41514868757856507a324c5376534e663344454a2f374866653165562f5a78324d644e6b4b727770323865397a7538376a4d6e7275374c48685965367642523141756c48784b44446e4e62344f47686768386e6b6b7a48386775456e7551422f655a61324d326d32546539794234723636447a61364c34635258306f744a4b465661434177414141586c4d464e7077594a61616b524d64677332414341574f663459757151715976325233654e776d49655834517048686e37537a75624c76524838657931425a6a617a6a414141414141414141414141414141414a4d61735142414d4141413d3d222c22657870697265223a313632303438323730352c2261646472657373223a22303a61343632396436313764663933316438616438366564323466346361633364333231373838626130383235373431343466353832306632383934343933666263227d2c226d6574686f64223a227375626d69745472616e73616374696f6e227d
     abi: SafeMultisigWallet.abi.json
Connecting to net.ton.dev

MessageId: f63dfc2b0070ebbd8ced2e38e7828f04872ded060757fe7407e4907dbff38bba
Expire at: Sat, 08 May 2021 17:05:05 +0300
Calling method submitTransaction with parameters:
{
  "dest": "-1:0c5d5215317ec8eef1b84c43cbf08523c33f69677365de88fe3d96a0b31b59c6",
  "value": "1234000000",
  "bounce": false,
  "allBalance": false,
  "payload": "te6ccgEBAQEAAgAAAA=="
}
Processing...
Processing...
Succeded.
Result: {
  "transId": "6959904904053506881"
}
```

## 4.7. Broadcast previously generated message from a file

Use the following command to broadcast a previously generated message, that is stored in a .boc file:

```bash
tonos-cli sendfile <path_to_boc_file>
```

`<path_to_boc_file>` – path to the file where the message was saved.

Example:

```bash
$ tonos-cli sendfile /home/user/ton/message.boc
Config: /home/user/tonos-cli.conf.json
Input arguments:
     boc: /home/user/ton/message.boc
Connecting to net.ton.dev
Sending message to account 0:a4629d617df931d8ad86ed24f4cac3d321788ba082574144f5820f2894493fbc
Succeded.
```

## 4.8. Decode commands

### 4.8.1. Decode BOC file

Use the following command to decode previously generated messages in .boc files.

```bash
tonos-cli decode msg --abi <contract.abi.json> <path_to_boc_file>
```

`<contract.abi.json>` - contract interface file.

`<path_to_boc_file>` – path to the file where the message was saved.

Example:

```bash
$ tonos-cli decode msg --abi SafeMultisigWallet.abi.json /home/user/ton/message.boc
Config: /home/user/tonos-cli.conf.json
Input arguments:
     msg: /home/user/ton/message.boc
     abi: SafeMultisigWallet.abi.json
 "Type": "external inbound message",
 "Header": {
   "source": "",
   "destination": "0:a4629d617df931d8ad86ed24f4cac3d321788ba082574144f5820f2894493fbc",
   "import_fee": "0"
 },
 "Body": "te6ccgEBAwEAqwAB4diOBnSVls3D8/zEb/Uj6hIfwKrdG2uRyCWmWx+mpFtdbaZNBcTW3yS3QiwLR8NgoqLcqoDsGwDA/RbrJLen+wXhJ7kAf3mWtjNptk3vcgeK+ug82ui+HEV9KLSShVWggMAAAF5S//FEWCWlSsTHYLNgAQFjn+GLqkKmL9kd3jcJiHl+EKR4Z+0s7my70R/HstQWY2s4wAAAAAAAAAAAAAAAAb5R0AQCAAA=",
submitTransaction: {
  "dest": "-1:0c5d5215317ec8eef1b84c43cbf08523c33f69677365de88fe3d96a0b31b59c6",
  "value": "234000000",
  "bounce": false,
  "allBalance": false,
  "payload": "te6ccgEBAQEAAgAAAA=="
}
```

### 4.8.2. Decode message body

Use the following command to decode previously generated message body (can be obtained by decoding message .boc file).

```bash
tonos-cli decode body --abi <contract.abi.json> "<message_body>"
```

`<contract.abi.json>` - contract interface file.

`<message_body>` - Message body encoded as base64.

```bash
$ tonos-cli decode body --abi SafeMultisigWallet.abi.json "te6ccgEBAwEAqwAB4diOBnSVls3D8/zEb/Uj6hIfwKrdG2uRyCWmWx+mpFtdbaZNBcTW3yS3QiwLR8NgoqLcqoDsGwDA/RbrJLen+wXhJ7kAf3mWtjNptk3vcgeK+ug82ui+HEV9KLSShVWggMAAAF5S//FEWCWlSsTHYLNgAQFjn+GLqkKmL9kd3jcJiHl+EKR4Z+0s7my70R/HstQWY2s4wAAAAAAAAAAAAAAAAb5R0AQCAAA="
Config: /home/user/tonos-cli.conf.json
Input arguments:
    body: te6ccgEBAwEAqwAB4diOBnSVls3D8/zEb/Uj6hIfwKrdG2uRyCWmWx+mpFtdbaZNBcTW3yS3QiwLR8NgoqLcqoDsGwDA/RbrJLen+wXhJ7kAf3mWtjNptk3vcgeK+ug82ui+HEV9KLSShVWggMAAAF5S//FEWCWlSsTHYLNgAQFjn+GLqkKmL9kd3jcJiHl+EKR4Z+0s7my70R/HstQWY2s4wAAAAAAAAAAAAAAAAb5R0AQCAAA=
     abi: SafeMultisigWallet.abi.json
submitTransaction: {
  "dest": "-1:0c5d5215317ec8eef1b84c43cbf08523c33f69677365de88fe3d96a0b31b59c6",
  "value": "234000000",
  "bounce": false,
  "allBalance": false,
  "payload": "te6ccgEBAQEAAgAAAA=="
}
```

### 4.8.3. Decode account commands

#### 4.8.3.1. Decode account data fields

Use the following command to decode data fields of the contract.

```bash
tonos-cli decode account data --abi <contract.abi.json> --addr <contract_address>
tonos-cli decode account data --abi <contract.abi.json> --tvc <contract_file>
```

`<contract.abi.json>` - contract interface file.

Contract address on blockchain or path to the file with contract's StateInit can be specified
with options `--addr` and `--tvc` respectively.

```bash
$ tonos-cli decode account data --abi tests/test_abi_v2.1.abi.json --tvc tests/decode_fields.tvc
Config: /home/user/TONLabs/tonos-cli/tonos-cli.conf.json
Input arguments:
     tvc: tests/decode_fields.tvc
     abi: tests/test_abi_v2.1.abi.json
TVC fields:
{
  "__pubkey": "0xe8b1d839abe27b2abb9d4a2943a9143a9c7e2ae06799bd24dec1d7a8891ae5dd",
  "__timestamp": "1626254942358",
  "fun": "22",
  "opt": "48656c6c6f",
  "big": {
    "value0": "0x0000000000000000000000000000000000000000000000000000000000000002",
    "value1": "0x0000000000000000000000000000000000000000000000000000000000000008",
    "value2": "0x0000000000000000000000000000000000000000000000000000000000000002",
    "value3": "0x0000000000000000000000000000000000000000000000000000000000000000"
  },
  "a": "I like it.",
  "b": "",
  "length": "0x000000000000000000000000000000000000000000000000000000000000000f"
}
```

#### 4.8.3.2. Decode data from the account BOC file

Use the following command to decode data from the file with BOC of the account and save
StateInit to a separate file if needed.

```bash
tonos-cli decode account boc <boc_file> [--dumptvc <tvc_path>]
```

`<boc_file>` - path to the file with BOC of the account. E.g. it can be obtained from
the TON Live.
`--dumptvc <tvc_path>` - this flag can be specified to dump account StateInit to the <tvc_path> file.

```bash
$ tonos-cli decode account boc tests/account.boc --dumptvc acc.tvc
Config: /home/user/TONLabs/tonos-cli/tonos-cli.conf.json
Input arguments:
     boc: tests/account.boc
tvc_path: acc.tvc
address:       0:2bb4a0e8391e7ea8877f4825064924bd41ce110fce97e939d3323999e1efbb13
acc_type:      Active
balance:       908097175476967754
last_paid:     1626706323
last_trans_lt: 246923000003
code_hash:     4e92716de61d456e58f16e4e867e3e93a7548321eace86301b51c8b80ca6239b
state_init:
 split_depth: None
 special: None
 data: te6ccgEBAgEAUAABQZXAaqdD0fkADdZLdUmPEGr0t+dEQjTX3mfqJpiPYYHf4AEAU6AFqBJgJG7Ncw9arsqLrQ5Aoeenp6RgXcbQ7vUibecz0mAAAAAMHrI00A==
 code: te6ccgECFAEAA6EAAib/APSkICLAAZL0oOGK7VNYMPShAwEBCvSkIPShAgAAAgEgBgQB/P9/Ie1E0CDXScIBn9P/0wD0Bfhqf/hh+Gb4Yo4b9AVt+GpwAYBA9A7yvdcL//hicPhjcPhmf/hh4tMAAY4SgQIA1xgg+QFY+EIg+GX5EPKo3iP4QvhFIG6SMHDeuvLgZSHTP9MfNDH4IyEBvvK5IfkAIPhKgQEA9A4gkTHeswUATvLgZvgAIfhKIgFVAcjLP1mBAQD0Q/hqIwRfBNMfAfAB+EdukvI83gIBIAwHAgFYCwgBCbjomPxQCQH++EFujhLtRNDT/9MA9AX4an/4Yfhm+GLe0XBtbwL4SoEBAPSGlQHXCz9/k3BwcOKRII43IyMjbwJvIsgizwv/Ic8LPzExAW8iIaQDWYAg9ENvAjQi+EqBAQD0fJUB1ws/f5NwcHDiAjUzMehfA8iCEHdEx+KCEIAAAACxzwsfIQoAom8iAssf9ADIglhgAAAAAAAAAAAAAAAAzwtmgQOYIs8xAbmWcc9AIc8XlXHPQSHN4iDJcfsAWzDA/44S+ELIy//4Rs8LAPhKAfQAye1U3n/4ZwDFuRar5/8ILdHG3aiaBBrpOEAz+n/6YB6Avw1P/ww/DN8MUcN+gK2/DU4AMAgegd5XuuF//wxOHwxuHwzP/ww8W98I0l5Gcm4/DNxfABo/CFkZf/8I2eFgHwlAPoAZPaqP/wzwAgEgDw0B17sV75NfhBbo4S7UTQ0//TAPQF+Gp/+GH4Zvhi3vpA1w1/ldTR0NN/39cMAJXU0dDSAN/RIiIic8hxzwsBIs8KAHPPQCTPFiP6AoBpz0Byz0AgySL7AF8F+EqBAQD0hpUB1ws/f5NwcHDikSCA4Ako4t+CMiAbuf+EojASEBgQEA9FswMfhq3iL4SoEBAPR8lQHXCz9/k3BwcOICNTMx6F8DXwP4QsjL//hGzwsA+EoB9ADJ7VR/+GcCASAREADHuORhh18ILdHCXaiaGn/6YB6Avw1P/ww/DN8MW9qaPwhfCKQN0kYOG9deXAy/AB8IWRl//wjZ4WAfCUA+gBk9qp8B5B9ghBodo92qfgBGHwhZGX//CNnhYB8JQD6AGT2qj/8M8AIC2hMSAC2vhCyMv/+EbPCwD4SgH0AMntVPgP8gCAB1pwIccAnSLQc9ch1wsAwAGQkOLgIdcNH5LyPOFTEcAAkODBAyKCEP////28sZLyPOAB8AH4R26S8jzeg=
 lib:

```

### 4.8.4. Decode stateInit fields

StateInit can be decoded for network account or file with account BOC or TVC.

```bash
tonos-cli decode stateinit [--tvc] [--boc] <input>
```

`<input>` - depending on the flags this parameter should contain:
- path to the file with account BOC if `--boc` flag is specified;
- path to the TVC file if `--tvc` flag is specified;
- contract network address otherwise.

```bash
$ tonos-cli decode stateinit --boc account.boc
Config: /home/user/TONLabs/tonos-cli/tonos-cli.conf.json
Input arguments:
   input: account.boc
Decoded data:
{
  "split_depth": "None",
  "special": "None",
  "data": "te6ccgEBAgEAkQABowWvkA5qHmFvsIUxqyOHGegsw+mhvvuZc5taNDPm+bI8AAABfFtnzLOAAAAAAAAAAEAMpbXqnWxVq2MH9mu2c3ABPAlgHxYzBcVVGea3KTKb6UgBAHOAAAAAAAAAAAAAAAAAAAAAAAAAAAAAAAAAAAAAAAAAAAAAAAAAAAAAAAAAAAAAAAAAAAAAAAO5rKAI",
  "code": "te6ccgECKwEABs0ABCSK7VMg4wMgwP/jAiDA/uMC8gsoAgEqAuDtRNDXScMB+GaNCGAAAAAAAAAAAAAAAAAAAAAAAAAAAAAAAAAAAAAAAAAAAAT4aSHbPNMAAZ+BAgDXGCD5AVj4QvkQ8qje0z8B+EMhufK0IPgjgQPoqIIIG3dAoLnytPhj0x8B+CO88rnTHwHbPPI8CwMDUu1E0NdJwwH4ZiLQ0wP6QDD4aak4ANwhxwDjAiHXDR/yvCHjAwHbPPI8JycDAiggghB7lnbGu+MCIIIQf7YUIrrjAgYEAh4w+Eby4EzT/9HbPOMA8gAFJQAKcrYJ8vAEUCCCEBM3c0q74wIgghBJt6tBu+MCIIIQaETH67vjAiCCEHuWdsa74wIcEwwHBFAgghBotV8/uuMCIIIQcXluqLrjAiCCEHTvWym64wIgghB7lnbGuuMCChYICAMoMPhG8uBM+EJu4wDTP9HbPNs88gAjCSUAcPhJ+Gtopv5g+HD4anAg+EnIz4WIzo0FkB1vNFQAAAAAAAAAAAAAAAAAH4hPIkDPFssfyz/JcPsAAiIw+EJu4wD4RvJz0fgA2zzyAAslAfTtRNDXScIBio5vcO1E0PQFcPhqjQhgAAAAAAAAAAAAAAAAAAAAAAAAAAAAAAAAAAAAAAAAAAAE+GuNCGAAAAAAAAAAAAAAAAAAAAAAAAAAAAAAAAAAAAAAAAAAAAT4bHD4bXD4bnD4b3D4cIBA9A7yvdcL//hicPhj4iMEUCCCEE5mPkG64wIgghBX1CDIuuMCIIIQaBC/TrrjAiCCEGhEx+u64wIRFA8NAyQw+Eby4Ez4Qm7jANHbPNs88gAjDiUAFPhJ+Gtopv5g+HADSjD4RvLgTPhCbuMA+kGV1NHQ+kDf1w0/ldTR0NM/39HbPNs88gAjECUAdPhJ+Gtopv5g+HD4avhscCD4ScjPhYjOjQWQHW80VAAAAAAAAAAAAAAAAAAfiE8iQM8Wyx/LP8lw+wACGjD4RvLgTNHbPOMA8gASJQAybXCVIIEnD7ueVHABWMjL/1mBAQD0QzLoWwRQIIIQKICYI7rjAiCCEDsU9ku64wIgghBAegYiuuMCIIIQSberQbrjAhoYFhQDNjD4RvLgTPhCbuMA+kGV1NHQ+kDf0ds82zzyACMVJQBc+GxwIPhJyM+FiM6NBZAdbzRUAAAAAAAAAAAAAAAAAB+ITyJAzxbLH8s/yXD7AANiMPhG8uBM+EJu4wDTP/pBldTR0PpA39cNH5XU0dDTH9/XDR+V1NHQ0x/f0ds82zzyACMXJQCE+En4a2im/mD4cFUC+GpY+GwB+G34bnAg+EnIz4WIzo0FkB1vNFQAAAAAAAAAAAAAAAAAH4hPIkDPFssfyz/JcPsAA5Aw+Eby4Ez4Qm7jANHbPCeOLynQ0wH6QDAxyM+HIM5xzwthXmDIz5LsU9kuyz/OVUDIzssfyx/KAMt/zc3JcPsAkl8H4uMA8gAjGSUAHPhK+Ev4TPhN+E74T/hQAyQw+Eby4Ez4Qm7jANHbPNs88gAjGyUA1vhJ+Gtopv5g+HD4ScjPhYjOi/F7AAAAAAAAAAAAAAAAABDPFslx+wCNCGAAAAAAAAAAAAAAAAAAAAAAAAAAAAAAAAAAAAAAAAAAABSNBXAAAAAAAAAAAAAAAAARRY3EgAAAAGDIzs7JcPsABE4ggghUryu64wIgghAKrBj9uuMCIIIQEvQDcLrjAiCCEBM3c0q64wIkIR8dAyQw+Eby4Ez4Qm7jANHbPNs88gAjHiUAcvhJ+Gtopv5g+HB/+G9wIPhJyM+FiM6NBZAdbzRUAAAAAAAAAAAAAAAAAB+ITyJAzxbLH8s/yXD7AAMkMPhG8uBM+EJu4wDR2zzbPPIAIyAlAHL4SfhraKb+YPhwcPhvcCD4ScjPhYjOjQWQHW80VAAAAAAAAAAAAAAAAAAfiE8iQM8Wyx/LP8lw+wADKDD4RvLgTPhCbuMA0z/R2zzbPPIAIyIlAHb4avhJ+Gtopv5g+HCBAN6AC/hJyM+FiM6NBZAdbzRUAAAAAAAAAAAAAAAAAB+ITyJAzxbLH8s/yXD7AABc7UTQ0//TP9MAMdM/+kDU0dD6QNMf0x/SANN/0fhw+G/4bvht+Gz4a/hq+GP4YgIaMPhG8uBM0ds84wDyACYlAFj4UPhP+E74TfhM+Ev4SvhD+ELIy//LP8+Dyz/OVUDIzssfyx/KAMt/zcntVABcgQDegAv4ScjPhYjOjQVOYloAAAAAAAAAAAAAAAAAAB+ITyJAzxbLH8s/yXD7AAAK+Eby4EwCCvSkIPShKikAFHNvbCAwLjUxLjAAAA==",
  "code_hash": "82236b6062da156069b3cbf5020daf1a17b76869d676df216177fca950ab37df",
  "data_hash": "7197d8544363ac2b2718240a84448584a675727ec8d42efd3726e82a4c8a3853",
  "code_depth": "7",
  "data_depth": "1",
  "version": "sol 0.51.0",
  "lib":  ""
}

$ tonos-cli decode stateinit --tvc fakeDepool.tvc
Config: default
Input arguments:
   input: fakeDepool.tvc
Decoded data:
{
  "split_depth": "None",
  "special": "None",
  "data": "te6ccgEBAgEAKAABAcABAEPQAAAAAAAAAAAAAAAAAAAAAAAAAAAAAAAAAAAAAAAAAAAg",
  "code": "te6ccgECKwEABs0ABCSK7VMg4wMgwP/jAiDA/uMC8gsoAgEqAuDtRNDXScMB+GaNCGAAAAAAAAAAAAAAAAAAAAAAAAAAAAAAAAAAAAAAAAAAAAT4aSHbPNMAAZ+BAgDXGCD5AVj4QvkQ8qje0z8B+EMhufK0IPgjgQPoqIIIG3dAoLnytPhj0x8B+CO88rnTHwHbPPI8CwMDUu1E0NdJwwH4ZiLQ0wP6QDD4aak4ANwhxwDjAiHXDR/yvCHjAwHbPPI8JycDAiggghB7lnbGu+MCIIIQf7YUIrrjAgYEAh4w+Eby4EzT/9HbPOMA8gAFJQAKcrYJ8vAEUCCCEBM3c0q74wIgghBJt6tBu+MCIIIQaETH67vjAiCCEHuWdsa74wIcEwwHBFAgghBotV8/uuMCIIIQcXluqLrjAiCCEHTvWym64wIgghB7lnbGuuMCChYICAMoMPhG8uBM+EJu4wDTP9HbPNs88gAjCSUAcPhJ+Gtopv5g+HD4anAg+EnIz4WIzo0FkB1vNFQAAAAAAAAAAAAAAAAAH4hPIkDPFssfyz/JcPsAAiIw+EJu4wD4RvJz0fgA2zzyAAslAfTtRNDXScIBio5vcO1E0PQFcPhqjQhgAAAAAAAAAAAAAAAAAAAAAAAAAAAAAAAAAAAAAAAAAAAE+GuNCGAAAAAAAAAAAAAAAAAAAAAAAAAAAAAAAAAAAAAAAAAAAAT4bHD4bXD4bnD4b3D4cIBA9A7yvdcL//hicPhj4iMEUCCCEE5mPkG64wIgghBX1CDIuuMCIIIQaBC/TrrjAiCCEGhEx+u64wIRFA8NAyQw+Eby4Ez4Qm7jANHbPNs88gAjDiUAFPhJ+Gtopv5g+HADSjD4RvLgTPhCbuMA+kGV1NHQ+kDf1w0/ldTR0NM/39HbPNs88gAjECUAdPhJ+Gtopv5g+HD4avhscCD4ScjPhYjOjQWQHW80VAAAAAAAAAAAAAAAAAAfiE8iQM8Wyx/LP8lw+wACGjD4RvLgTNHbPOMA8gASJQAybXCVIIEnD7ueVHABWMjL/1mBAQD0QzLoWwRQIIIQKICYI7rjAiCCEDsU9ku64wIgghBAegYiuuMCIIIQSberQbrjAhoYFhQDNjD4RvLgTPhCbuMA+kGV1NHQ+kDf0ds82zzyACMVJQBc+GxwIPhJyM+FiM6NBZAdbzRUAAAAAAAAAAAAAAAAAB+ITyJAzxbLH8s/yXD7AANiMPhG8uBM+EJu4wDTP/pBldTR0PpA39cNH5XU0dDTH9/XDR+V1NHQ0x/f0ds82zzyACMXJQCE+En4a2im/mD4cFUC+GpY+GwB+G34bnAg+EnIz4WIzo0FkB1vNFQAAAAAAAAAAAAAAAAAH4hPIkDPFssfyz/JcPsAA5Aw+Eby4Ez4Qm7jANHbPCeOLynQ0wH6QDAxyM+HIM5xzwthXmDIz5LsU9kuyz/OVUDIzssfyx/KAMt/zc3JcPsAkl8H4uMA8gAjGSUAHPhK+Ev4TPhN+E74T/hQAyQw+Eby4Ez4Qm7jANHbPNs88gAjGyUA1vhJ+Gtopv5g+HD4ScjPhYjOi/F7AAAAAAAAAAAAAAAAABDPFslx+wCNCGAAAAAAAAAAAAAAAAAAAAAAAAAAAAAAAAAAAAAAAAAAABSNBXAAAAAAAAAAAAAAAAARRY3EgAAAAGDIzs7JcPsABE4ggghUryu64wIgghAKrBj9uuMCIIIQEvQDcLrjAiCCEBM3c0q64wIkIR8dAyQw+Eby4Ez4Qm7jANHbPNs88gAjHiUAcvhJ+Gtopv5g+HB/+G9wIPhJyM+FiM6NBZAdbzRUAAAAAAAAAAAAAAAAAB+ITyJAzxbLH8s/yXD7AAMkMPhG8uBM+EJu4wDR2zzbPPIAIyAlAHL4SfhraKb+YPhwcPhvcCD4ScjPhYjOjQWQHW80VAAAAAAAAAAAAAAAAAAfiE8iQM8Wyx/LP8lw+wADKDD4RvLgTPhCbuMA0z/R2zzbPPIAIyIlAHb4avhJ+Gtopv5g+HCBAN6AC/hJyM+FiM6NBZAdbzRUAAAAAAAAAAAAAAAAAB+ITyJAzxbLH8s/yXD7AABc7UTQ0//TP9MAMdM/+kDU0dD6QNMf0x/SANN/0fhw+G/4bvht+Gz4a/hq+GP4YgIaMPhG8uBM0ds84wDyACYlAFj4UPhP+E74TfhM+Ev4SvhD+ELIy//LP8+Dyz/OVUDIzssfyx/KAMt/zcntVABcgQDegAv4ScjPhYjOjQVOYloAAAAAAAAAAAAAAAAAAB+ITyJAzxbLH8s/yXD7AAAK+Eby4EwCCvSkIPShKikAFHNvbCAwLjUxLjAAAA==",
  "code_hash": "82236b6062da156069b3cbf5020daf1a17b76869d676df216177fca950ab37df",
  "data_hash": "55a703465a160dce20481375de2e5b830c841c2787303835eb5821d62d65ca9d",
  "code_depth": "7",
  "data_depth": "1",
  "version": "sol 0.51.0",
  "lib":  ""
}

$ tonos-cli decode stateinit 989439e29664a71e57a21bff0ff9896b5e58018fcac32e83fade913c4f43479e
Config: /home/user/TONLabs/tonos-cli/tonos-cli.conf.json
Input arguments:
   input: 989439e29664a71e57a21bff0ff9896b5e58018fcac32e83fade913c4f43479e
Connecting to http://127.0.0.1/
Decoded data:
{
  "split_depth": "None",
  "special": "None",
  "data": "te6ccgEBAQEASwAAkWOlCuhADbJ3v+8vaQu9RUczWADX7uP05UFjmpt/sOAVAAABfF7iC8SAAAAAAAAAAAAAAAAAAAAAAAAAAAAAAAAAAAAAAAAAMsA=",
  "code": "te6ccgECDwEAAakABCSK7VMg4wMgwP/jAiDA/uMC8gsMAgEOApztRNDXScMB+GYh2zzTAAGOEoECANcYIPkBWPhCIPhl+RDyqN7TPwH4QyG58rQg+COBA+iogggbd0CgufK0+GPTHwH4I7zyudMfAds88jwFAwNK7UTQ10nDAfhmItDXCwOpOADcIccA4wIh1w0f8rwh4wMB2zzyPAsLAwM8IIIQJe+yCLrjAiCCEETv7Oy64wIgghBotV8/uuMCBwYEAkgw+EJu4wD4RvJz0fhC8uBl+EUgbpIwcN74Qrry4Gb4ANs88gAFCAFK7UTQ10nCAYqOGnDtRND0BXD4aoBA9A7yvdcL//hicPhjcPhq4goBUDDR2zz4SiGOHI0EcAAAAAAAAAAAAAAAADE7+zsgyM7L/8lw+wDe8gAKAygw+Eby4Ez4Qm7jANP/0ds82zzyAAoJCAAk+Er4Q/hCyMv/yz/Pg8v/ye1UACr4RSBukjBw3vhCuvLgZvgA+Eqg+GoAJu1E0NP/0z/TADHT/9H4avhj+GIACvhG8uBMAgr0pCD0oQ4NABRzb2wgMC41MS4wAAA=",
  "code_hash": "d840258803b9d7472f2d959a5db7bb42d246f5e8f0dc6a94bb459ebb730a0e01",
  "data_hash": "0ea45bfc864790ee1d66301059fa2cbdaba7a75e9e4f4bc1d2fbffd8401ee798",
  "code_depth": "5",
  "data_depth": "0",
  "version": "sol 0.51.0",
  "lib":  ""
}
```

## 4.9. Generate payload for internal function call

Use the following command to generate payload for internal function call:

```bash
tonos-cli body [--abi <contract.abi.json>] <method> <params>
```

`<contract.abi.json>` - contract interface file.

`<method>` - the method being called.

`<params>` - parameters of the called method.

Example:

```bash
$ tonos-cli body submitTransaction '{"dest":"-1:0c5d5215317ec8eef1b84c43cbf08523c33f69677365de88fe3d96a0b31b59c6","value":234000000,"bounce":false,"allBalance":false,"payload":""}' --abi SetcodeMultisigWallet.abi.json
Config: /home/user/tonos-cli.conf.json
Input arguments:
  method: submitTransaction
  params: {"dest":"-1:0c5d5215317ec8eef1b84c43cbf08523c33f69677365de88fe3d96a0b31b59c6","value":234000000,"bounce":false,"allBalance":false,"payload":""}
     abi: SetcodeMultisigWallet.abi.json
  output: None
Message body: te6ccgEBAgEAOwABaxMdgs2f4YuqQqYv2R3eNwmIeX4QpHhn7SzubLvRH8ey1BZjazjAAAAAAAAAAAAAAAABvlHQBAEAAA==
```

## 4.10. Alternative syntax for call, deploy and run commands

To facilitate usage of tonos-cli use commands `callx`, `runx` and `deployx` instead of `call`, `run` and `deploy`.
These alternative syntax commands have almost the same syntax as classic, but allow to specify address, abi and keys
options in the config file. Also, this commands allow to skip params option if command doesn't need it.
Examples:

```bash
# specify options manually
tonos-cli callx --keys giver.key --abi giver.abi.json --addr 0:841288ed3b55d9cdafa806807f02a0ae0c169aa5edfe88a789a6482429756a94 -m sendGrams --dest 841288ed3b55d9cdafa806807f02a0ae0c169aa5edfe88a789a6482429756a94 --amount 1000000000

# options are taken from the config
tonos-cli config --abi giver.abi.json --addr 0:841288ed3b55d9cdafa806807f02a0ae0c169aa5edfe88a789a6482429756a94 --keys giver.key
tonos-cli callx -m sendGrams --dest 841288ed3b55d9cdafa806807f02a0ae0c169aa5edfe88a789a6482429756a94 --amount 1000000000

# if contract function or constructor doesn't take arguments, parameters can be skipped
tonos-cli deployx contract.tvc
tonos-cli runx -m getParameters

# method and parameters can be specified in config
tonos-cli config --method add --parameters '{"value":1}' --addr 0:41af055743c85ba58fcaead78fa45b017f265c9351b5275ad76bf58be11760fd --abi ../samples/1_Accumulator.abi.json --keys keys/key0
tonos-cli callx
tonos-cli config --method sum --parameters '{}'
tonos-cli runx
```

# 5. DeBot commands

TONOS-CLI has a built-in DeBot <link to DeBots repo> browser, which is regularly updated with the most recent versions of DEngine <link to DEngine>.

To call a DeBot, use the following command:

```bash
tonos-cli debot fetch <--debug> <debot_address>
```

`<debot_address>` - address of the DeBot contract.

`<--debug>` - runs DeBot in verbose mode.

Example:

```bash
$ tonos-cli debot fetch 0:09403116d2d04f3d86ab2de138b390f6ec1b0bc02363dbf006953946e807051e
Config: /home/user/tonos-cli.conf.json
Connecting to net.ton.dev
DeBot Info:
Name   : Multisig
Version: 1.2.0
Author : TON Labs
Publisher: TON Labs
Support: 0:66e01d6df5a8d7677d9ab2daf7f258f1e2a7fe73da5320300395f99e01dc3b5f
Description: DeBot for multisig wallets
Hi, I will help you work with multisig wallets that can have multiple custodians.
Run the DeBot (y/n)?
y

Which wallet do you want to work with?
```

Further input depends on the DeBot, which usually explains any actions it offers you to perform.

# 6. Multisig commands

Multisig commands allow you to work with any existing Multisig wallets <link to repo> in a more convenient way and with no need of ABI files.

## 6.1. Send tokens

Use the following command to send tokens to any recipient:

```bash
tonos-cli multisig send --addr <sender_address> --dest <recipient_address> --purpose <"text_in_quotes"> --sign <path_to_keys_or_seed_phrase> --value *number*
```

`<sender_address>` - address of the multisig wallet that tokens are sent from.

`<recipient_address>` - address of the account tokens are sent to.

`<"text_in_quotes">` - accompanying message. Only the recipient will be able to decrypt and read it.

`<path_to_keys_or_seed_phrase>` - path to sender wallet key file or the corresponding seed phrase in quotes.

`--value *number*` - value to be transferred (in tokens).

Example:

```bash
$ tonos-cli multisig send --addr 0:255a3ad9dfa8aa4f3481856aafc7d79f47d50205190bd56147138740e9b177f3 --dest 0:a4629d617df931d8ad86ed24f4cac3d321788ba082574144f5820f2894493fbc --purpose "test transaction" --sign key.json --value 6
Config: /home/user/tonos-cli.conf.json
Connecting to net.ton.dev
Generating external inbound message...

MessageId: 62b1420ac98e586f29bf79bc2917a0981bb3f15c4757e8dca65370c19146e327
Expire at: Thu, 13 May 2021 13:26:06 +0300
Processing...
Succeeded.
Result: {
  "transId": "0"
}.
```

# 6.2. Deploy wallet

Use the following command to deploy a multisignature wallet:

```bash
tonos-cli multisig deploy [--setcode] [--owners <owners_list>] [--confirms <confirms_cnt>] [--local <local_giver_value>] --keys <path_to_keys_or_seed_phrase>
```

`--setcode` - flag that changes type of the wallet to the SetcodeMultisigWallet. If not specified, a SafeMultisigWallet is deployed.

`--owners <owners_list>` - option that sets wallet owners. If not specified, the only owner is deploy signed (set with --keys option).
List of owners must be specified by their public keys in hex format, split by the `,`.

`--confirms <confirms_cnt>` - option that sets required number of confirmations. If not specified, is set to 1.

`--local <local_giver_value>` - value that should be transferred from the local giver if wallet is deployed onto the Node SE (in nanotons).

`--keys <path_to_keys_or_seed_phrase>` - path to the wallet key file or the corresponding seed phrase in quotes.


Example:

```bash
$ tonos-cli multisig deploy -k "young tell target alter sport dignity enforce improve pottery fashion alert genuine" --local 1_000_000_000
Config: /home/user/TONLabs/tonos-cli/tonos-cli.conf.json
Wallet address: 0:4d892e63989c1c0ad64b0bbe22e8d036b0da271c19b6686d01bd29a99dcbc86d
Connecting to http://127.0.0.1/
Expire at: Mon, 13 Sep 2021 14:55:29 +0300
MessageId: 3c3537e36e2a4a4018b7463db2bf57efad5dc0dc0233b040c2f5e165cb43e887
MessageId: 8102067efc190b2e728d91d632c985634fc4717b7ae1137a4bbcf756c4cf8705
Wallet successfully deployed
Wallet address: 0:4d892e63989c1c0ad64b0bbe22e8d036b0da271c19b6686d01bd29a99dcbc86d

# deploy with owners
tonos-cli multisig deploy -l 5000000000 -c 2 -o 8b445b0feab10b9abf4e039d649348ec8662e3673fe9c37b7208c4d9d04c9b3f,ddc5bc7198c90feb75d9ce09e1b1f25a7e14a252fef31b50fac048c6ac3ee46c -k test.key
```

# 7. DePool commands

## 7.1. Configure TONOS-CLI for DePool operations

For all commands listed below, the DePool address, the wallet making the stake, the amount of fee to pay for DePool's services and the path to the keyfile/seed phrase may be specified in the TONOS-CLI config file in advance:

```bash
tonos-cli config --addr <address> --wallet <address> --no-answer true | false --keys <path_to_keys or seed_phrase> --depool_fee <depool_fee>
```

`--addr <address>` - the address of the DePool

`--wallet <address>` - the address of the wallet making the stake

`--no-answer true | false` - no-answer flag, which determines, whether TONOS-CLI waits for DePool answer when performing various actions and prints it out, or simply generates and sends a transaction through the specified multisig wallet, without monitoring transaction results in the DePool. By default is set to `true`. Setting to false can be useful for catching rejected stakes or other errors on the DePool side.

`<path_to_keys or seed_phrase>` - either the keyfile for the wallet making the stake, or the seed phrase in quotes

`--depool_fee <depool_fee>` - value in tons, that is additionally attached to the message sent to the DePool to cover its fees. Change is returned to the sender. The default value, used if this option isn't configured, is 0.5 tons. It should be increased only if it proves insufficient and DePool begins to run out of gas on execution.

Example:

```bash
tonos-cli config --addr 0:37fbcb6e3279cbf5f783d61c213ed20fee16e0b1b94a48372d20a2596b700ace --wallet 0:1b91c010f35b1f5b42a05ad98eb2df80c302c37df69651e1f5ac9c69b7e90d4e --no-answer false --keys "dizzy modify exotic daring gloom rival pipe disagree again film neck fuel" --depool_fee 0.8
```

In this case all DePool commands allow to omit `--addr`, `--wallet`, `--wait-answer` and `--sign` options.

Below is an example of similar DePool commands with and without waiting for DePool answer.

With waiting for DePool answer:

```bash
$ tonos-cli depool --addr 0:127ae93241278304fff6b7e5b7b182fd382b6e95b200551061a7354e032e50bf stake ordinary --value 25 --wallet 0:255a3ad9dfa8aa4f3481856aafc7d79f47d50205190bd56147138740e9b177f3 --sign key.json --wait-answer
Config: /home/user/tonos-cli.conf.json
Input arguments:
  depool: 0:127ae93241278304fff6b7e5b7b182fd382b6e95b200551061a7354e032e50bf
  wallet: 0:255a3ad9dfa8aa4f3481856aafc7d79f47d50205190bd56147138740e9b177f3
   stake: 25
    keys: key.json
Connecting to https://net.ton.dev
Generating external inbound message...

MessageId: bf3cfc02dd8eff3edbd7a70e63ce3e91e61340676bf46c43cf534ccbebc9865a
Expire at: unknown
Multisig message processing...

Message was successfully sent to the multisig, waiting for message to be sent to the depool...

Request was successfully sent to depool.

Waiting for depool answer...

Answer:
Id: 453c03c3ad4985330237ed16998e3f7a5b6936c717b2aac753967fd9c03f2926
Value: 25.489215000
Created at: 1620907654 (2021-05-13 12:07:34.000)
Decoded body:
receiveAnswer {"errcode":"1","comment":"100000000000"}

Answer status: STAKE_TOO_SMALL
Comment: 100000000000

Done
```

Same command without waiting for DePool answer:

```bash
$ tonos-cli depool --addr 0:127ae93241278304fff6b7e5b7b182fd382b6e95b200551061a7354e032e50bf stake ordinary --value 25 --wallet 0:255a3ad9dfa8aa4f3481856aafc7d79f47d50205190bd56147138740e9b177f3 --sign key.json
Config: /home/user/tonos-cli.conf.json
Input arguments:
  depool: 0:127ae93241278304fff6b7e5b7b182fd382b6e95b200551061a7354e032e50bf
  wallet: 0:255a3ad9dfa8aa4f3481856aafc7d79f47d50205190bd56147138740e9b177f3
   stake: 25
    keys: key.json
Connecting to https://net.ton.dev
Generating external inbound message...

MessageId: e1b0aba39233e07daf6a65c2426e273e9d68a75e3b440893251fbce56c6a756d
Expire at: Thu, 13 May 2021 15:09:43 +0300
Processing...
Succeeded.
Result: {
  "transId": "0"
}
```

In both cases the stake is rejected for being too small, but with `no-answer` set to `false` it isn't immediately apparent, as only the results of the sussecful multisig transaction are displayed.

## 7.2. Deposit stakes

### 7.2.1. Ordinary stake

Ordinary stake is the most basic type of stake. It and the rewards from it belong to the wallet that made it.

It is invested completely in the current pooling round, and can be reinvested every second round (as odd and even rounds are handled by DePool separately). Thus to participate in every DePool round, an ordinary stake should be invested in two consecutive rounds, so it can later be reinvested in odd and even rounds both.

Ordinary stake must exceed DePool minimum stake. Check DePool's page on [ton.live](https://ton.live/dePools) to find out the minimum stake.

```bash
tonos-cli depool [--addr <depool_address>] stake ordinary [--wallet <msig_address>] --value <number> [--sign <key_file or seed_phrase>] [--wait-answer]
```

`<depool_address>` - address of the DePool contract.

`<msig_address>` - address of the wallet making a stake.

all --value parameters must be defined in tons, like this: `--value 10.5`, which means the value is 10,5 tons.

`<key_file or seed_phrase>` - either the keyfile for the wallet making the stake, or the seed phrase in quotes.

`--wait-answer` - optional flag, which forces TONOS-CLI to wait for DePool answer when performing the action and print out the resulting message. Without it only the results of the multisig transaction to DePool will be displayed.

Example:

```bash
tonos-cli depool --addr 0:37fbcb6e3279cbf5f783d61c213ed20fee16e0b1b94a48372d20a2596b700ace stake ordinary --wallet 0:1b91c010f35b1f5b42a05ad98eb2df80c302c37df69651e1f5ac9c69b7e90d4e --value 100.5 --sign "dizzy modify exotic daring gloom rival pipe disagree again film neck fuel"
```

### 7.2.2. Vesting stake

A wallet can make a vesting stake and define a target participant address (beneficiary) who will own this stake, provided the beneficiary has previously indicated the donor as its vesting donor address. This condition prevents unauthorized vestings from blocking the beneficiary from receiving an expected vesting stake from a known address.

**To receive a vesting stake beneficiary must**:

- already have an ordinary stake of any amount in the DePool
- set the donor address with the following command:

```bash
tonos-cli depool [--addr <depool_address>] donor vesting [--wallet <beneficiary_address>] --donor <donor_address> [--sign <key_file or seed_phrase>] [--wait-answer]
```

`<depool_address>` - address of the DePool contract.

`<beneficiary_address>` - address of the beneficiary wallet .

`<donor_address>` - address of the donor wallet.

`<key_file or seed_phrase>` - either the keyfile for the beneficiary wallet, or the seed phrase in quotes.

`--wait-answer` - optional flag, which forces TONOS-CLI to wait for DePool answer when performing the action and print out the resulting message. Without it only the results of the multisig transaction to DePool will be displayed.

Example:

```bash
tonos-cli depool --addr 0:3187b4d738d69776948ca8543cb7d250c042d7aad1e0aa244d247531590b9147 donor vesting --wallet 0:255a3ad9dfa8aa4f3481856aafc7d79f47d50205190bd56147138740e9b177f3 --donor 0:279afdbd7b2cbf9e65a5d204635a8630aec2baec60916ffdc9c79a09d2d2893d --sign "deal hazard oak major glory meat robust teach crush plastic point edge"
```

Not the whole stake is available to the beneficiary at once. Instead it is split into parts and the next part of stake becomes available to the beneficiary (is transformed into beneficiary's ordinary stake) at the end of the round that coincides with the end of the next withdrawal period. Rewards from vesting stake are always added to the beneficiary's ordinary stake. To withdraw these funds, beneficiary should use use one of the [withdrawal functions](#75-withdraw-stakes).

Please note, that the vesting stake is split into two equal parts by the DePool, to be used in both odd and even rounds, so to ensure DePool can participate in elections with just one vesting stake where validator wallet is beneficiary, the stake should exceed `validatorAssurance` *2. Similarly, to ensure any vesting stake is accepted, make sure it exceeds `minStake` *2.

**Donor uses the following command to make a vesting stake:**

```bash
tonos-cli depool [--addr <depool_address>] stake vesting [--wallet <msig_address>] --value <number> --total <days> --withdrawal <days> --beneficiary <address> [--sign <key_file or seed_phrase>] [--wait-answer]
```

Where

`<depool_address>` - address of the DePool contract.

`<msig_address>` - address of the donor wallet making a stake.

all `--value` parameters must be defined in tons, like this: `--value 10.5`, which means the value is 10,5 tons.

`total <days>` - total period, for which the stake is made.

`withdrawal <days>` - withdrawal period (each time a withdrawal period ends, a portion of the stake is released to the beneficiary).

> There are limitations for period settings: withdrawalPeriod should be <= totalPeriod, totalPeriod cannot exceed 18 years or be <=0, totalPeriod should be exactly divisible by withdrawalPeriod.

`beneficiary <address>` - address of the beneficiary (wallet that will receive rewards from the stake and, in parts over time, the vesting stake itself). Cannot be the same as the wallet making the stake.

`<key_file or seed_phrase>` - either the keyfile for the donor wallet making the stake, or the seed phrase in quotes.

`--wait-answer` - optional flag, which forces TONOS-CLI to wait for DePool answer when performing the action and print out the resulting message. Without it only the results of the multisig transaction to DePool will be displayed.

Example:

```bash
tonos-cli depool --addr 0:37fbcb6e3279cbf5f783d61c213ed20fee16e0b1b94a48372d20a2596b700ace stake vesting --wallet 0:1b91c010f35b1f5b42a05ad98eb2df80c302c37df69651e1f5ac9c69b7e90d4e --value 1000 --total 360 --withdrawal 30 --beneficiary 0:f22e02a1240dd4b5201f8740c38f2baf5afac3cedf8f97f3bd7cbaf23c7261e3 --sign "dizzy modify exotic daring gloom rival pipe disagree again film neck fuel"
```

> Note: Each participant can concurrently be the beneficiary of only one vesting stake. Once the current vesting stake expires, another can be made for the participant.

### 7.2.3. Lock stake

A wallet can make a lock stake, in which it locks its funds in DePool for a defined period, but rewards from this stake will be payed to another target participant (beneficiary). As with vesting, the beneficiary has to indicate the donor as its lock donor address before receiving a lock stake. This condition prevents unauthorized lock stakes from blocking the beneficiary from receiving an expected lock stake from a known address.

**To receive a lock stake beneficiary must**:

- already have an ordinary stake of any amount in the DePool
- set the donor address with the following command:

```bash
tonos-cli depool [--addr <depool_address>] donor lock [--wallet <beneficiary_address>] --donor <donor_address> [--sign <key_file or seed_phrase>] [--wait-answer]
```

Where

`<depool_address>` - address of the DePool contract.

`<beneficiary_address>` - address of the beneficiary wallet .

`<donor_address>` - address of the donor wallet.

`<key_file or seed_phrase>` - either the keyfile for the beneficiary wallet, or the seed phrase in quotes.

`--wait-answer` - optional flag, which forces TONOS-CLI to wait for DePool answer when performing the action and print out the resulting message. Without it only the results of the multisig transaction to DePool will be displayed.

Example:

```bash
tonos-cli depool --addr 0:3187b4d738d69776948ca8543cb7d250c042d7aad1e0aa244d247531590b9147 donor lock --wallet 0:255a3ad9dfa8aa4f3481856aafc7d79f47d50205190bd56147138740e9b177f3 --donor 0:279afdbd7b2cbf9e65a5d204635a8630aec2baec60916ffdc9c79a09d2d2893d --sign "deal hazard oak major glory meat robust teach crush plastic point edge"
```

Like vesting stake, lock stake can be configured to be unlocked in parts at the end of each round that coincides with the end of the next withdrawal period. At the end of each period the Lock Stake is returned to the wallet which locked it. The rewards of a lock stake are always added to the ordinary stake of the beneficiary. To withdraw these funds, beneficiary should use use one of the [withdrawal functions](#75-withdraw-stakes).

Please note that the lock stake is split into two equal parts by the DePool, to be used in both odd and even rounds, so to ensure DePool can participate in elections with just one lock stake where validator wallet is beneficiary, the stake should equal `validatorAssurance` *2. Similarly, to ensure any vesting stake is accepted, make sure it exceeds `minStake` *2.

**Donor uses the following command to make a lock stake:**

```bash
tonos-cli depool [--addr <depool_address>] stake lock [--wallet <msig_address>] --value <number> --total <days> --withdrawal <days> --beneficiary <address> [--sign <key_file or seed_phrase>] [--wait-answer]
```

Where

`<depool_address>` - address of the DePool contract.

`<msig_address>` - address of the donor wallet making a stake.

all `--value` parameters must be defined in tons, like this: `--value 10.5`, which means the value is 10,5 tons.

`total <days>` - total period, for which the stake is made.

`withdrawal <days>` - withdrawal period (each time a withdrawal period ends, a portion of the stake is returned to the wallet that made the stake).

> There are limitations for period settings: withdrawalPeriod should be <= totalPeriod, totalPeriod cannot exceed 18 years or be <=0, totalPeriod should be exactly divisible by withdrawalPeriod.

`beneficiary <address>`address of the beneficiary (wallet that will receive rewards from the stake). Cannot be the same as the wallet making the stake.

`key_file or seed_phrase` - either the keyfile for the donor wallet making the stake, or the seed phrase in quotes.

`--wait-answer` - optional flag, which forces TONOS-CLI to wait for DePool answer when performing the action and print out the resulting message. Without it only the results of the multisig transaction to DePool will be displayed.

Example:

```bash
tonos-cli depool --addr 0:37fbcb6e3279cbf5f783d61c213ed20fee16e0b1b94a48372d20a2596b700ace stake lock --wallet 0:1b91c010f35b1f5b42a05ad98eb2df80c302c37df69651e1f5ac9c69b7e90d4e --value 1000 --total 360 --withdrawal 30 --beneficiary 0:f22e02a1240dd4b5201f8740c38f2baf5afac3cedf8f97f3bd7cbaf23c7261e3 --sign "dizzy modify exotic daring gloom rival pipe disagree again film neck fuel"
```

> Note: Each participant can concurrently be the beneficiary of only one lock stake. Once the current lock stake expires, another can be made for the participant.

## 7.3. Remove stakes

This command removes an ordinary stake from a pooling round (while it has not been staked in the Elector yet):

```bash
tonos-cli depool [--addr <depool_address>] stake remove [--wallet <msig_address>] --value <number> [--sign <key_file or seed_phrase>] [--wait-answer]
```

Where

`<depool_address>` - address of the DePool contract.

`<msig_address>` - address of the wallet that made the stake.

all `--value` parameters must be defined in tons, like this: `--value 10.5`, which means the value is 10,5 tons.

`<key_file or seed_phrase>` - either the keyfile for the wallet making the stake, or the seed phrase in quotes.

`--wait-answer` - optional flag, which forces TONOS-CLI to wait for DePool answer when performing the action and print out the resulting message. Without it only the results of the multisig transaction to DePool will be displayed.

Example:

```bash
tonos-cli depool --addr 0:37fbcb6e3279cbf5f783d61c213ed20fee16e0b1b94a48372d20a2596b700ace stake remove --wallet 0:1b91c010f35b1f5b42a05ad98eb2df80c302c37df69651e1f5ac9c69b7e90d4e --value 100 --sign "dizzy modify exotic daring gloom rival pipe disagree again film neck fuel"
```

## 7.4. Transfer stakes

The following command assigns an existing ordinary stake or its part to another participant wallet. If the entirety of the stake is transferred, the transferring wallet is removed from the list of participants in the DePool. If the receiving wallet isn't listed among the participants, it will become a participant as the result of the command.

```bash
tonos-cli depool [--addr <depool_address>] stake transfer [--wallet <msig_address>] --value <number> --dest <address> [--sign <key_file or seed_phrase>] [--wait-answer]
```

Where

`<depool_address>` - address of the DePool contract.

`<msig_address>` - address of the wallet that made the stake.

all `--value` parameters must be defined in tons, like this: `--value 10.5`, which means the value is 10,5 tons.

`dest <address>` - address of the new owner of the stake.

`<key_file or seed_phrase>` - either the keyfile for the wallet making the stake, or the seed phrase in quotes.

`--wait-answer` - optional flag, which forces TONOS-CLI to wait for DePool answer when performing the action and print out the resulting message. Without it only the results of the multisig transaction to DePool will be displayed.

Example:

```bash
tonos-cli depool --addr 0:37fbcb6e3279cbf5f783d61c213ed20fee16e0b1b94a48372d20a2596b700ace stake transfer --wallet 0:1b91c010f35b1f5b42a05ad98eb2df80c302c37df69651e1f5ac9c69b7e90d4e --value 1000 --dest 0:1b91c010f35b1f5b42a05ad98eb2df80c302c37df69651e1f5ac9c69b7e90d4e --sign "dizzy modify exotic daring gloom rival pipe disagree again film neck fuel"
```

> Note: Stakes cannot be transferred from or to DePool's validator wallet, and between any wallets during round completion step.

## 7.5. Withdraw Stakes

### 7.5.1. Withdraw entire stake

The following command allows to withdraw an ordinary stake to the wallet that owns it, as soon as the stake becomes available. Use `withdraw on` to receive the stake, once it's unlocked. If you then make another stake, and want to keep reinvesting it every round, run the command with `withdraw off`.

```bash
tonos-cli depool [--addr <depool_address>] withdraw on | off [--wallet <msig_address>] [--sign <key_file or seed_phrase>] [--wait-answer]
```

Where

`<depool_address>` - address of the DePool contract.

`<msig_address>` - address of the wallet that made the stake.

`<key_file or seed_phrase>` - either the keyfile for the wallet that made the stake, or the seed phrase in quotes.

`--wait-answer` - optional flag, which forces TONOS-CLI to wait for DePool answer when performing the action and print out the resulting message. Without it only the results of the multisig transaction to DePool will be displayed.

Example:

```bash
tonos-cli depool --addr 0:37fbcb6e3279cbf5f783d61c213ed20fee16e0b1b94a48372d20a2596b700ace withdraw on --wallet 0:1b91c010f35b1f5b42a05ad98eb2df80c302c37df69651e1f5ac9c69b7e90d4e --sign "dizzy modify exotic daring gloom rival pipe disagree again film neck fuel"
```

### 7.5.2. Withdraw part of the stake

The following command allows to withdraw part of an ordinary stake to the wallet that owns it, as soon as the stake becomes available. If, as result of this withdrawal, participant's ordinary stake becomes less than `minStake`, then participant's whole stake is sent to participant.

```bash
tonos-cli depool [--addr <depool_address>] stake withdrawPart [--wallet <msig_address>] --value <number> [--sign <key_file or seed_phrase>] [--wait-answer]
```

Where

`<depool_address>` - address of the DePool contract.

`<msig_address>` - address of the wallet that made the stake.

all `--value` parameters must be defined in tons, like this: `--value 10.5`, which means the value is 10,5 tons.

`<key_file or seed_phrase>` - either the keyfile for the wallet that made the stake, or the seed phrase in quotes.

`--wait-answer` - optional flag, which forces TONOS-CLI to wait for DePool answer when performing the action and print out the resulting message. Without it only the results of the multisig transaction to DePool will be displayed.

Example:

```bash
tonos-cli depool --addr 0:37fbcb6e3279cbf5f783d61c213ed20fee16e0b1b94a48372d20a2596b700ace stake withdrawPart --wallet 0:1b91c010f35b1f5b42a05ad98eb2df80c302c37df69651e1f5ac9c69b7e90d4e --value 1000 --sign "dizzy modify exotic daring gloom rival pipe disagree again film neck fuel"
```

## 7.6. Reinvest Stakes

[Ordinary](#721-ordinary-stake) stake reinvestment is controlled by the DePool reinvest flag. By default this flag is set to `yes`, and the the participant's available ordinary stake will be reinvested every round, no additional action required. It gets set to `no` when [withdrawing the entire stake](#751-withdraw-entire-stake). After stake withdrawal it remains set to `no`. To re-enable ordinary stake reinvesting after withdrawing a stake, run the withdraw command with option `off`:

```bash
tonos-cli depool [--addr <depool_address>] withdraw off [--wallet <msig_address>] [--sign <key_file or seed_phrase>] [--wait-answer]
```

`<depool_address>` - address of the DePool contract.

`<msig_address>` - address of the wallet that made the stake.

`<key_file or seed_phrase>` - either the keyfile for the wallet that made the stake, or the seed phrase in quotes.

`--wait-answer` - optional flag, which forces TONOS-CLI to wait for DePool answer when performing the action and print out the resulting message. Without it only the results of the multisig transaction to DePool will be displayed.

Example:

```bash
tonos-cli depool --addr 0:37fbcb6e3279cbf5f783d61c213ed20fee16e0b1b94a48372d20a2596b700ace withdraw off --wallet 0:1b91c010f35b1f5b42a05ad98eb2df80c302c37df69651e1f5ac9c69b7e90d4e --sign "dizzy modify exotic daring gloom rival pipe disagree again film neck fuel"
```

**Note:**

[Withdrawing a part of the stake](#752-withdraw-part-of-the-stake) does not affect the reinvest flag.

[Lock](#723-lock-stake) and [vesting](#722-vesting-stake) stakes are reinvested according to their initial settings for the full duration of the staking period. There is no way to change these settings once lock and vesting stakes are made.

## 7.7. Read DePool answers

Every time anything happens with the participant stake in the DePool, e.g. a round completes and rewards are distributed, DePool sends the participant a message with the relevant details. Use the following command to read these messages:

```bash
tonos-cli depool --addr <depool_address> answers --wallet <msig_address> [--since <unixtime>]
```

`<depool_address>` - address of the DePool contract.

`<msig_address>` - address of the wallet that made the stake.

`<unixtime>` - unixtime, since which you want to view DePool answers. If `--since` is omitted, all DePool answers are printed.

Example:

```bash
$ tonos-cli depool --addr 0:127ae93241278304fff6b7e5b7b182fd382b6e95b200551061a7354e032e50bf answers --wallet 0:255a3ad9dfa8aa4f3481856aafc7d79f47d50205190bd56147138740e9b177f3
Config: /home/user/tonos-cli.conf.json
Connecting to net.ton.dev
34 answers found
Answer:
Id: 7cacf43d2e748a5c9209e93c41c0aeccc71a5b05782dbfb3c8ac538948b67c49
Value: 0.000000001
Created at: 1619803878 (2021-04-30 17:31:18.000)
Decoded body:
onRoundComplete {"roundId":"104","reward":"2907725565","ordinaryStake":"211269425171","vestingStake":"0","lockStake":"0","reinvest":true,"reason":"5"}
```

## 7.8. View DePool events

Various events occurring in the DePool are broadcasted to the blockchain and can be monitored. use the following command to view them:

```bash
tonos-cli depool [--addr <depool_address>] events [--since <unixtime>]
```

`<depool_address>` - address of the DePool contract.

`<unixtime>` - unixtime, since which you want to view DePool events. If `--since` is omitted, all DePool events are printed.

Example:

```bash
$ tonos-cli depool --addr 0:127ae93241278304fff6b7e5b7b182fd382b6e95b200551061a7354e032e50bf events --since 1619803870
Config: /home/user/tonos-cli.conf.json
Input arguments:
  depool: 0:127ae93241278304fff6b7e5b7b182fd382b6e95b200551061a7354e032e50bf
   since: 1619803870
Connecting to net.ton.dev
3 events found
event ba71ce0889adb4740515dd714c0ce5757373448abe20835990a7c19910bcedaf
RoundStakeIsAccepted 1619803936 (2021-04-30 17:32:16.000)
{"queryId":"1619803887","comment":"0"}

event 9c5fca5548a57809cadac1b8943ac5c60f24cf8132cf6221023e7076373764e1
StakeSigningRequested 1619803878 (2021-04-30 17:31:18.000)
{"electionId":"1619836142","proxy":"-1:ed1976efa2bc727e49079de13620881fb63a1d1ca688cb9e6300da9c157e4a19"}

event b705534fed098b49897591cedc76a71c6d0c71988454dd34730be97c0cfbf604
RoundCompleted 1619803878 (2021-04-30 17:31:18.000)
{"round":{"id":"104","supposedElectedAt":"1619705070","unfreeze":"1619803374","stakeHeldFor":"32768","vsetHashInElectionPhase":"0x000000000000000000000000000000000000000000000000000000006089bcee","step":"8","completionReason":"5","stake":"412362311390363","recoveredStake":"95976319560878","unused":"322363311390363","isValidatorStakeCompleted":false,"participantReward":"5675390246734","participantQty":"7","validatorStake":"328635369379831","validatorRemainingStake":"0","handledStakesAndRewards":"0"}}

Done
```

To wait for a new event, use the following command:

```bash
tonos-cli depool [--addr <depool_address>] events --wait-one
```

TONOS-CLI waits until new event will be emitted and then prints it to terminal.

## 7.9. Replenish DePool balance

To operate correctly, DePool needs to maintain a balance over 20 tokens. Normally, this happens automatically, but in some cases, when normal operation is interrupted, DePool balance may drop lower. Use the following command to replenish DePool balance (this is not counted towards any stake):

```bash
tonos-cli depool [--addr <depool_address>] replenish --value *number* [--wallet <msig_address>] [--sign <key_file_or_seed_phrase>]
```

`<depool_address>` - address of the DePool contract.

all `--value` parameters must be defined in tons, like this: `--value 150.5`, which means the value is 150,5 tons.

`<msig_address>` - address of the wallet that made the stake.

`<key_file_or_seed_phrase>` - either the keyfile for the wallet, or the seed phrase in quotes.

Example:

```bash
$ tonos-cli depool --addr 0:127ae93241278304fff6b7e5b7b182fd382b6e95b200551061a7354e032e50bf replenish --value 5 --wallet 0:255a3ad9dfa8aa4f3481856aafc7d79f47d50205190bd56147138740e9b177f3 --sign key.json
Config: /home/user/tonos-cli.conf.json
Input arguments:
  depool: 0:127ae93241278304fff6b7e5b7b182fd382b6e95b200551061a7354e032e50bf
  wallet: 0:255a3ad9dfa8aa4f3481856aafc7d79f47d50205190bd56147138740e9b177f3
   stake: 5
    keys: key.json
Connecting to net.ton.dev
Generating external inbound message...

MessageId: 43f45f2590ba3c7afec1974f3a2bcc726f98d8ed0bcf216656ea321606f5bf60
Expire at: Thu, 13 May 2021 14:17:44 +0300
Processing...
Succeeded.
Result: {
  "transId": "0"
}
```

## 7.10. Send ticktock to DePool

To operate correctly, DePool needs to receive regular ticktock (state update) calls. One way to set them up, is through a TONOS-CLI with the use of a multisig wallet. Use the following command to send a ticktock call (you may set up a script to run this command regularly):

```bash
tonos-cli depool [--addr <depool_address>] ticktock [--wallet <msig_address>] [--sign <path_to_keys_or_seed_phrase>]
```

- `--addr <depool_address>` - the address of the DePool
- `--wallet <msig_address>` - the address of the multisig wallet used to call DePool
- `--sign <path_to_keys_or_seed_phrase>` - either the keyfile for the wallet, or the seed phrase in quotes

1 token is always attached to this call. Change will be returned.

Example:

```bash
$ tonos-cli depool --addr 0:127ae93241278304fff6b7e5b7b182fd382b6e95b200551061a7354e032e50bf ticktock --wallet 0:255a3ad9dfa8aa4f3481856aafc7d79f47d50205190bd56147138740e9b177f3 --sign key.json
Config: /home/user/tonos-cli.conf.json
Input arguments:
  depool: 0:127ae93241278304fff6b7e5b7b182fd382b6e95b200551061a7354e032e50bf
  wallet: 0:255a3ad9dfa8aa4f3481856aafc7d79f47d50205190bd56147138740e9b177f3
    keys: key.json
Connecting to https://net.ton.dev
Generating external inbound message...

MessageId: 903bb44b8286fc679e4cd08178fcaac1fb126519ecf6f7cea5794db7337645c4
Expire at: Thu, 20 May 2021 12:59:25 +0300
Processing...
Succeeded.
Result: {
  "transId": "0"
}
```

# 8. Proposal commands

The following commands are used when voting for various FreeTON proposals at [https://gov.freeton.org/](https://gov.freeton.org/)

## 8.1. Create proposal and cast the first vote

Use the following command:

```bash
tonos-cli proposal create <msig_address> <proposal_address> "<comment>" <path_to_keyfile_or_seed_phrase>
```

`<msig_address>` -  address of judge wallet.

`<proposal_address>` - address of proposal contract.

`"<comment>"` - proposal description (max symbols: 382). Should be enclosed in double quotes.

`<path_to_keyfile_or_seed_phrase>` - path to key file or seed phrase for the judge wallet. Seed phrase should be enclosed in double quotes.

The utility generates the proposal transaction ID and casts the first vote for the proposal.

The proposal transaction ID can be used to vote for the proposal by all other wallet custodians and should be communicated to them.

## 8.2. Vote for proposal

Receive proposal transaction ID and use the following command to cast a vote:

```bash
tonos-cli proposal vote <msig_address> <proposal_id> <path_to_keyfile_or_seed_phrase>
```

`<msig_address>` - address of judge wallet.

`<proposal_id>` - proposal transaction ID.

`"<seed_phrase>"` - path to key file or seed phrase for the judge wallet. Seed phrase should be enclosed in double quotes.

Once the proposal transaction receives the required amount of votes (depends on judge wallet configuration), the transaction is executed and the proposal is considered approved.

## 8.3. Decode proposal comment

Use the following command to read the proposal comment added when the proposal transaction was created:

```bash
tonos-cli proposal decode <msig_address> <proposal_id>
```

`<msig_address>` - address of judge wallet.

`<proposal_id>` - proposal transaction ID.

# 9. Supplementary commands

## 9.1. Get global config

```bash
tonos-cli getconfig <index>
```

`<index>` - number of the [global config parameter](https://docs.ton.dev/86757ecb2/v/0/p/35a3f3-field-descriptions) (equals the numeric part of the config parameter field name).

Example (requesting the maximum and minimum numbers of validators on the blockchain):

```bash
$ tonos-cli getconfig 16
Config: /home/user/tonos-cli.conf.json
Input arguments:
   index: 16
Connecting to net.ton.dev
Config p16: {
  "max_validators": 1000,
  "max_main_validators": 100,
  "min_validators": 13
}
```

## 9.2. NodeID

The following command calculates node ID from validator public key:

```bash
tonos-cli nodeid --pubkey <validator_public_key> | --keypair <path_to_key_or_seed_phrase>
```

`<validator_public_key>` - public key of the validator wallet.

`<path_to_key_or_seed_phrase>` - path to validator wallet keyfile or the corresponding seed phrase in quotes.

Example:

```bash
$ tonos-cli nodeid ---keypair "dizzy modify exotic daring gloom rival pipe disagree again film neck fuel"
Config: /home/user/tonos-cli.conf.json
Input arguments:
     key: None
 keypair: dizzy modify exotic daring gloom rival pipe disagree again film neck fuel
50232655f2ad44f026b03ec1834ae8316bfa1f3533732da1e19b3b31c0f04143
```

## 9.3. Dump blockchain config

```bash
tonos-cli dump config <path>
```

`<path>` - path where to save the blockchain config dump.

Example:

```bash
$ tonos-cli dump config config.boc
Config: /home/user/TONLabs/tonos-cli/tonos-cli.conf.json
Input arguments:
    path: config.boc
Connecting to main.ton.dev
Config successfully saved to config.boc
```

## 9.4. Dump several account states

Dumps the list of accounts. Files will have address without workchain id as a name.

```bash
tonos-cli dump account <list_of_addresses> [--path <dir_path>]
```

`<list_of_addresses>` - list of account addresses. Addresses should be specified separately with space delimiter.
Example: `0:2bb4a0e8391e7ea8877f4825064924bd41ce110fce97e939d3323999e1efbb13 0:14014af4a374bdd13dae2379063ea2597634c2c2fc8e99ca9eab431a7ab6f566  f89d946b5b4b8a06f01dc20dceef30caff844d5285abea8a21ad3730c0f3dd12 3333333333333333333333333333333333333333333333333333333333333333`.

`<dir_path>` - path to the directory where to save dumps. Defaults to current directory.

Example:

```bash
$ tonos-cli dump account 0:2bb4a0e8391e7ea8877f4825064924bd41ce110fce97e939d3323999e1efbb13 0:14014af4a374bdd13dae2379063ea2597634c2c2fc8e99ca9eab431a7ab6f566  f89d946b5b4b8a06f01dc20dceef30caff844d5285abea8a21ad3730c0f3dd12 3333333333333333333333333333333333333333333333333333333333333333
Config: /home/user/TONLabs/tonos-cli/tonos-cli.conf.json
Input arguments:
addresses: 0:2bb4a0e8391e7ea8877f4825064924bd41ce110fce97e939d3323999e1efbb13, 0:14014af4a374bdd13dae2379063ea2597634c2c2fc8e99ca9eab431a7ab6f566, 0:f89d946b5b4b8a06f01dc20dceef30caff844d5285abea8a21ad3730c0f3dd12, 0:3333333333333333333333333333333333333333333333333333333333333333
    path: None
Connecting to net.ton.dev
Processing...
./2bb4a0e8391e7ea8877f4825064924bd41ce110fce97e939d3323999e1efbb13.boc successfully dumped.
./14014af4a374bdd13dae2379063ea2597634c2c2fc8e99ca9eab431a7ab6f566.boc successfully dumped.
0:f89d946b5b4b8a06f01dc20dceef30caff844d5285abea8a21ad3730c0f3dd12 was not found.
0:3333333333333333333333333333333333333333333333333333333333333333 was not found.
Succeeded.
```

## 9.5. Update global config parameter

Use the following command to update one parameter of global config, that is stored in a .json file:

```bash
tonos-cli update_config <seqno> <config_master_key_file> <new_param_file>
```

`<seqno>` – current seqno of config contract. It can get from command `seqno` on config account.

`<config_master_key_file>` – prefix of config master files. There should be two files: `<config_master_key_file>.addr` with address of config master and `<config_master_key_file>.pk` with private key of config master.

`<new_param_file>` – json with new config configuration. 

Example of new_param_file

```json
{
  "p8": {
    "version": 10,
    "capabilities": 8238
  }
}

```

Example:

```bash
$ tonos-cli update_config 9 config-master example.json
Config: /home/user/tonos-cli/tonos-cli.conf.json
Input arguments:
   seqno: 9
config_master: config-master
new_param: example.json
Message: b5ee9c720101020100850001e589feaaaaaaaaaaaaa...

```

## 9.6. Wait for an account change

The command `account-wait` waits for the change of the `last_trans_lt` account field. It exits with zero exit code upon success (the field has changed before timeout). Otherwise, it exits with non-zero code.

```bash
tonos-cli account-wait <address> [--timeout <timeout_in_secs>]
```

`<address>` - address of account to wait for.

`<timeout_in_secs>` - timeout in seconds (the default is 30).

Example:

```bash
$ tonos-cli account-wait --timeout 10 0:2bb4a0e8391e7ea8877f4825064924bd41ce110fce97e939d3323999e1efbb13
...
Succeeded.
$ echo $?
0
```

## 9.7. Make a raw GraphQL query

The command `query-raw` executes a raw network query by directly calling the `ton_client::net::query_collection` SDK interface.

```bash
tonos-cli query-raw <collection> <result> [--filter <filter>] [--limit <limit>] [--order <order>]
```

See relevant SDK documentation to learn about the command's parameters.

Examples:

```bash
$ tonos-cli --json query-raw accounts "id bits cells" --filter '{ "id": { "eq": "0:2bb4a0e8391e7ea8877f4825064924bd41ce110fce97e939d3323999e1efbb13" } }'
[
  {
    "id": "0:2bb4a0e8391e7ea8877f4825064924bd41ce110fce97e939d3323999e1efbb13",
    "bits": "0x20bc",
    "cells": "0x25"
  }
]

$ tonos-cli --json query-raw accounts "id bits cells" --order '[ { "path": "balance", "direction": "DESC" } ]' --limit 3
[
  {
    "id": "-1:7777777777777777777777777777777777777777777777777777777777777777",
    "bits": "0xe635",
    "cells": "0x6f"
  },
  {
    "id": "0:5a70f26b94d500a5dc25c6f1b19d802beb97b89f702001dc46bfaf08922d4a6f",
    "bits": "0x87",
    "cells": "0x1"
  },
  {
    "id": "0:2bb4a0e8391e7ea8877f4825064924bd41ce110fce97e939d3323999e1efbb13",
    "bits": "0x20ba",
    "cells": "0x25"
  }
]
```

For more information and syntax read docs section on [playground](https://ever-live-playground.web.app/).

## 10. Fetch and replay

These two commands are commonly used in pairs to recover a state of the account at the specific point before a given transaction.

Example:

1) Dump blockchain config history to the file.

```bash
$ tonos-cli fetch -- -1:5555555555555555555555555555555555555555555555555555555555555555 config.txns
```

2) Dump account transactions from the network to the file.

```bash
$ tonos-cli fetch 0:570ddeb8f632e5f9fde198dd4a799192f149f01c8fd360132b38b04bb7761c5d 570ddeb8.txns
```
where `0:570ddeb8f632e5f9fde198dd4a799192f149f01c8fd360132b38b04bb7761c5d` is an example of account address, `570ddeb8.txns` - name of the output file.

```bash
$ tonos-cli replay [-e] [-c config.txns] 570ddeb8.txns 197ee1fe7876d4e2987b5dd24fb6701e76d76f9d08a5eeceb7fe8ca73d9b8270
```

Transaction can be replayed with config using option `-c` or with the current network config (option `-e`).

where `197ee1fe7876d4e2987b5dd24fb6701e76d76f9d08a5eeceb7fe8ca73d9b8270` is a txn id before which account state should be restored.

Note 1: last command generates 3 files. The file with the longest name in the form of `<addr>-<txn_id>.boc` is a replayed and serialized Account state.

Note 2: to get StateInit (tvc) from Account state use `tonos-cli decode account boc` command with `--dumptvc` option.

### 10.1. How to unfreeze account

- 1) Dump Account state before transaction in which account changed state from Active to Frozen.

- 2) Extract tvc from the generated Account state.

1) Use contract deployer (address in mainnet: `0:51616debd4296a4598530d57c10a630db6dc677ecbe1500acaefcfdb9c596c64`) to deploy the extracted tvc to the frozen account. Send 1 ton to its address and then run its `deploy` method.

    Example:
    `tonos-cli --url main.ton.dev call 0:51616debd4296a4598530d57c10a630db6dc677ecbe1500acaefcfdb9c596c64 deploy --abi deployer.abi.json "{\"stateInit\":\"$(cat state.tvc | base64 -w 0)\",\"value\":500000000,\"dest\":\"-1:618272d6b15fd8f1eaa3cdb61ab9d77ae47ebbfcf7f28d495c727d0e98d523eb\"}"`
    where `dest` - an address of frozen account, `state.tvc` - extracted account StateInit in step 2.

Deployer.abi.json:
```json
{
	"ABI version": 2,
	"header": ["time", "expire"],
	"functions": [
		{
			"name": "deploy",
			"inputs": [
				{"name":"stateInit","type":"cell"},
				{"name":"value","type":"uint128"},
				{"name":"dest","type":"address"}
			],
			"outputs": [
			]
		},
		{
			"name": "constructor",
			"inputs": [
			],
			"outputs": [
			]
		}
	],
	"data": [
	],
	"events": [
	]
}
```

# 11. Debug commands

Debug commands allow user to replay transaction locally or execute a function call locally and obtain TVM trace.

## 11.1. Debug transaction

```bash
tonos-cli debug transaction [FLAGS] [OPTIONS] <tx_id>
```

FLAGS:

`--dump_config`           Dump the replayed config contract account state.

`--dump_contract`         Dump the replayed target contract account state.

`-e, --empty_config`      Replay transaction without full dump of the config contract.

`--min_trace`             Flag that changes trace to minimal version.

OPTIONS:

`-c, --config <CONFIG_PATH>`        Path to the file with saved config contract transactions. If not set transactions will be fetched to file "config.txns".

`-t, --contract <CONTRACT_PATH>`    Path to the file with saved target contract transactions. If not set transactions will be fetched to file "contract.txns".

`-d, --dbg_info <DBG_INFO>`         Path to the file with debug info.

`--decode_abi <DECODE_ABI>`         Path to the ABI file used to decode output messages.

`-o, --output <LOG_PATH>`           Path where to store the trace. Default path is "./trace.log". Note: old file will be removed.

ARGUMENTS:

`<tx_id>`      ID of the transaction that should be replayed.

This command allows user to replay remote transaction locally and obtain TVM trace.
Full replay requires transactions dump of the debugged contract and of the config contract.
This command fetches them automatically, but config contract may have too many transactions and full dump of them can
take a very long time, that's why user can use option `--empty_config` to limit number of the queried transactions and
speed up the execution if the debugged contract doesn't check network configuration parameters. Another way to speed up
execution if the contract needs config is to reuse dump of config transactions by passing the file with
`--config <CONFIG_PATH>` option.

Example:

```bash
$ tonos-cli debug transaction -o tvm_trace.log 74acbd354e605519d799c7e1e90e52030e8f9e781453e48ecad18bb035fe1586 --empty-config
Config: /home/user/TONLabs/sol2tvm/scripts/tonos-cli.conf.json
Input arguments:
 address: 0:e5b3856d4d6b45f33ea625b9c4d949c601b8b6fb60fe6b968c5c0e5000a6aa78
   tx_id: 74acbd354e605519d799c7e1e90e52030e8f9e781453e48ecad18bb035fe1586
trace_path: tvm_trace.log
config_path: None
contract_path: None
Fetching config contract transactions...
Fetching contract transactions...
Replaying the last transactions...
DONE
Log saved to tvm_trace.log.
```

## 11.2. Debug call

```bash
tonos-cli debug call [FLAGS] [OPTIONS] <address> <method> <params>
```

FLAGS:

`--boc`          Flag that changes behavior of the command to work with the saved account state (account BOC).

`--min_trace`    Flag that changes trace to minimal version.

`--tvc`          Flag that changes behavior of the command to work with the saved contract state (stateInit TVC).

OPTIONS:

`--abi <ABI>`                             Path to the contract ABI file. Can be specified in the config file.

`--tvc_address <ACCOUNT_ADDRESS>`         Account address for account constructed from TVC.

`-c, --config <CONFIG_PATH>`              Path to the file with saved config contract state.

`-d, --dbg_info <DBG_INFO>`               Path to the file with debug info.

`--decode_abi <DECODE_ABI>`               Path to the ABI file used to decode output messages.

`-o, --output <LOG_PATH>`                 Path where to store the trace. Default path is "./trace.log". Note: old file will be removed.

`--now <NOW>`                             Now timestamp (in milliseconds) for execution. If not set it is equal to the current timestamp.

`--sign <SIGN>`                           Seed phrase or path to the file with keypair used to sign the message. Can be specified in the config.

ARGUMENTS:

`<address>`    Contract address or path the file with saved contract state if corresponding flag is used.

`<method>`     Name of the function being called.

`<params>`     Function arguments. Can be specified with a filename, which contains json data.

This command allows user locally emulate contract call and obtain TVM trace.
Command can work with contract in the network by querying its boc and running message on it or with saved account state
in format of account BOC or pure StateInit TVC. If contract is passed via TVC file, contract address can be specified
with `--address <tvc_address>` option. Also, execution timestamp can be specified with option `--now <timestamp>`.

```bash
$ tonos-cli debug call --abi ../samples/1_Accumulator.abi.jso
n --sign keys/key0 0:e5b3856d4d6b45f33ea625b9c4d949c601b8b6fb60fe6b968c5c0e5000a6aa78 add2 '{"value":1}'
Config: /home/user/TONLabs/sol2tvm/scripts/tonos-cli.conf.json
Input arguments:
   input: 0:e5b3856d4d6b45f33ea625b9c4d949c601b8b6fb60fe6b968c5c0e5000a6aa78
  method: add2
  params: {"value":1}
    sign: keys/key0
     abi: ../samples/1_Accumulator.abi.json
  output: ./trace.log
Execution finished.
Log saved to ./trace.log
```

## 11.3. Debug run

```bash
tonos-cli debug run [FLAGS] [OPTIONS] <address> <method> <params>
```

FLAGS:

`--boc`          Flag that changes behavior of the command to work with the saved account state (account BOC).

`--min_trace`    Flag that changes trace to minimal version.

`--tvc`          Flag that changes behavior of the command to work with the saved contract state (stateInit TVC).

OPTIONS:

`--abi <ABI>`                             Path to the contract ABI file. Can be specified in the config file.

`--tvc_address <ACCOUNT_ADDRESS>`         Account address for account constructed from TVC.

`-c, --config <CONFIG_PATH>`              Path to the file with saved config contract state.

`-d, --dbg_info <DBG_INFO>`               Path to the file with debug info.

`--decode_abi <DECODE_ABI>`               Path to the ABI file used to decode output messages.

`-o, --output <LOG_PATH>`                 Path where to store the trace. Default path is "./trace.log". Note: old file will be removed.

`--now <NOW>`                             Now timestamp (in milliseconds) for execution. If not set it is equal to the current timestamp.

ARGUMENTS:

`<address>`    Contract address or path the file with saved contract state if corresponding flag is used.

`<method>`     Name of the function being called.

`<params>`     Function arguments. Can be specified with a filename, which contains json data.

This command is similar to `tonos-cli debug call` but allows user to debug get methods.

```bash
$ tonos-cli debug run --abi ../sol2tvm/samples/1_Accumulator.abi.json 0:04a12b2e001a4144b70ddb244838f8627f8d11cade399dc0892aded7b82d6d68 sum '{}'
Config: /home/user/TONLabs/tonos-cli/tonos-cli.conf.json
Input arguments:
   input: 0:04a12b2e001a4144b70ddb244838f8627f8d11cade399dc0892aded7b82d6d68
  method: sum
  params: {}
    sign: None
 opt_abi: ../sol2tvm/samples/1_Accumulator.abi.json
  output: ./trace.log
debug_info: None
Execution finished.
Log saved to ./trace.log
```

## 11.4. Debug replay transaction on the saved account state

```bash
    tonos-cli debug replay [FLAGS] [OPTIONS] <TX_ID> <INPUT>
```

FLAGS:

`--min_trace`       Flag that changes trace to minimal version.

`--update_state`    Update state of the contract.

OPTIONS:

`-c, --config <CONFIG_PATH>`       Path to the file with saved config contract state.

`-d, --dbg_info <DBG_INFO>`        Path to the file with debug info.

`--decode_abi <DECODE_ABI>`        Path to the ABI file used to decode output messages.file.

`-o, --output <LOG_PATH>`          Path where to store the trace. Default path is "./trace.log". Note: old file will be removed.

ARGS:

`<TX_ID>`    ID of the transaction that should be replayed.

`<INPUT>`    Path to the saved account state.

This command allows replay transaction on the saved account state. This can be useful if user wants to check
transaction execution on the contract state, whose code was replaced to a new one using TVM_LINKER.

```bash
$ tonos-cli debug replay --min_trace --update_state -d 2_StorageClient.dbg.json2 --decode_abi 2_UintStorage.abi.json -o trace2.log 82733d3ddf7cae1d3fa07ec5ce288b7febf3bffd9d229a8e538f62fac10eec3e contract.boc
Config: default
Input arguments:
   input: contract.boc
   tx_id: 82733d3ddf7cae1d3fa07ec5ce288b7febf3bffd9d229a8e538f62fac10eec3e
  output: trace2.log
config_path: None
debug_info: 2_StorageClient.dbg.json2
Contract state was updated.
Execution finished.
Log saved to trace2.log
```

## 11.5. Debug deploy

```bash
tonos-cli debug deploy [FLAGS] [OPTIONS] <tvc> <params>
```

FLAGS:

`--full_trace`      Flag that changes trace to full version.

`--init_balance`    Do not fetch account from the network, but create dummy account with big balance.

OPTIONS:

`--abi <ABI>`                       Path to the contract ABI file. Can be specified in the config file.

`-c, --config <CONFIG_PATH>`        Path to the file with saved config contract state.

`-d, --dbg_info <DBG_INFO>`         Path to the file with debug info.

`--decode_abi <DECODE_ABI>`         Path to the ABI file used to decode output messages. Can be specified in the config file.

`-o, --output <LOG_PATH>`           Path where to store the trace. Default path is "./trace.log". Note: old file will be removed.

`--now <NOW>`                       Now timestamp (in milliseconds) for execution. If not set it is equal to the current timestamp.

`--sign <SIGN>`                     Seed phrase or path to the file with keypair used to sign the message. Can be specified in the config.

`--wc <WC>`                         Workchain ID

ARGUMENTS:

`<tvc>`       Path to the tvc file with contract StateInit.

`<params>`    Constructor arguments.

This command allows user locally emulate contract deploy.
Command can work with prepared network account or create a dummy one with big balance (if --init_balance flag is
specified).

## 11.6. Debug message

```bash
$ tonos-cli debug message [--boc] <address_or_path> [-u] [-o <log_path>] <message_in_base64_or_path_to_file>
```

FLAGS:

`--boc`               Flag that changes behavior of the command to work with the saved account state (account BOC).

`--full_trace`        Flag that changes trace to full version.

`-u, --update`        Update contract BOC after execution

OPTIONS:

`-c, --config <CONFIG_PATH>`        Path to the file with saved config contract state.

`-d, --dbg_info <DBG_INFO>`         Path to the file with debug info.

`--decode_abi <DECODE_ABI>`         Path to the ABI file used to decode output messages. Can be specified in the config file.

`-o, --output <LOG_PATH>`           Path where to store the trace. Default path is "./trace.log". Note: old file will be removed.

ARGUMENTS:

`<address_or_path>`                       Contract address or path the file with saved contract state if corresponding flag is used.

`<message_in_base64_or_path_to_file>`     Message in Base64 or path to fil with message.

This command allows to play message on the contract state locally with trace.
It can be useful when user wants to play contract interaction locally. User can call one contract locally with
`tonos-cli debug call` and find output messages in trace log:

```log
Output messages:
----------------

{
  "Type": "internal message",
  "Header": {
    "ihr_disabled": "true",
    "bounce": "true",
    "bounced": "false",
    "source": "0:c015125ec7788fe31c8ff246ad58ca3dda476f74d544f6b161535b7e8ad995e3",
    "destination": "0:9677580d26bd9d316323470526d94186354698092f62ea63e65cebcd5c6ad7a8",
    "value": "9000000",
    "ihr_fee": "0",
    "fwd_fee": "666672",
    "created_lt": "4786713000003",
    "created_at": "1652270294"
  },
  "Body": "te6ccgEBAQEAJgAASEhEWrgAAAAAAAAAAAAAAAAAAAAAAAAAAAAAAAAAAAAAAAAA3g==",
  "BodyCall": "Undefined",
  "Message_base64": "te6ccgEBAQEAfgAA92gBgCokvY7xH8Y5H+SNWrGUe7SO3umqie1iwqa2/RWzK8cAJZ3WA0mvZ0xYyNHBSbZQYY1RpgJL2LqY+Zc681cateoOJVEABhRYYAAACLT8p/CGxPdJrCQiLVwAAAAAAAAAAAAAAAAAAAAAAAAAAAAAAAAAAAAAAAAAb0A="
}
```

`Message_base64` then can be passed to `tonos-cli debug message` to play it on another account.

<<<<<<< HEAD
## 12. Alias functionality

Aliases can facilitate manual work with several contracts. When user deploys a contract an alias can be passed to the
`deploy` command. This option saves the deployed contract address, abi and key to the map in config file. Alias can be
used by commands `callx` and `runx` instead of address (`--addr`) for more convenient contract invocation.

Example workflow:

```bash
$ tonos-cli deployx --abi ../samples/1_Accumulator.abi.json --keys keys/key0 --alias accum ../samples/1_Accumulator.tvc 
{}
$ tonos-cli config alias print
{
  "accum": {
    "abi_path": "../samples/1_Accumulator.abi.json",
    "address": "0:5b08b0c6beefb4645ef078acb6ca09129599a88f85da627354c42215b58af221",
    "key_path": "keys/key0"
  }
}
$ tonos-cli runx --addr accum -m sum
{
  "sum": "0x0000000000000000000000000000000000000000000000000000000000000000"
}
$ tonos-cli callx --addr accum -m add --value 255
{}
$ tonos-cli runx --addr accum -m sum
{
  "sum": "0x00000000000000000000000000000000000000000000000000000000000000ff"
}
```
=======
## 11.7. Render UML sequence diagram

```bash
    tonos-cli debug sequence-diagram <address_list>
```

`<address_list>`    File containing a list of account addresses, one address per line. Blank lines and lines starting with # character are ignored.

This command generates a `.plantuml` text file which describes a sequence diagram of messages and transactions
for a provided list of accounts. See PlantUML documentation for a complete guide on rendering an image out of .plantuml.
To render an SVG the following command can be used:

```bash
    java -jar plantuml.jar accounts.plantuml -tsvg
```

### Caveat

Sequence diagrams are well suited for describing synchronous interactions. However, transactions (and messages which spawn them) of the blockchain are inherently asynchronous. In particular, sequence diagram arrows can only be horizontal, and there is no way to make them curve down towards the destination, skipping other transactions and thus depicting asynchronicity.

Practically, this means that one should look cautiously at the point of transaction spawn, being aware that the spawning message can be located somewhere above.
>>>>>>> bfd4b1b7
<|MERGE_RESOLUTION|>--- conflicted
+++ resolved
@@ -105,11 +105,8 @@
   - [11.4. Debug replay transaction on the saved account state](#114-debug-replay-transaction-on-the-saved-account-state)
   - [11.5. Debug deploy](#115-debug-deploy)
   - [11.6. Debug message](#116-debug-message)
-<<<<<<< HEAD
+  - [11.7. Render UML sequence diagram](#117-render-uml-sequence-diagram)
 - [12. Alias functionality](#12-alias-functionality)
-=======
-  - [11.7. Render UML sequence diagram](#117-render-uml-sequence-diagram)
->>>>>>> bfd4b1b7
 
 # 1. Installation
 
@@ -2827,7 +2824,28 @@
 
 `Message_base64` then can be passed to `tonos-cli debug message` to play it on another account.
 
-<<<<<<< HEAD
+## 11.7. Render UML sequence diagram
+
+```bash
+    tonos-cli debug sequence-diagram <address_list>
+```
+
+`<address_list>`    File containing a list of account addresses, one address per line. Blank lines and lines starting with # character are ignored.
+
+This command generates a `.plantuml` text file which describes a sequence diagram of messages and transactions
+for a provided list of accounts. See PlantUML documentation for a complete guide on rendering an image out of .plantuml.
+To render an SVG the following command can be used:
+
+```bash
+    java -jar plantuml.jar accounts.plantuml -tsvg
+```
+
+### Caveat
+
+Sequence diagrams are well suited for describing synchronous interactions. However, transactions (and messages which spawn them) of the blockchain are inherently asynchronous. In particular, sequence diagram arrows can only be horizontal, and there is no way to make them curve down towards the destination, skipping other transactions and thus depicting asynchronicity.
+
+Practically, this means that one should look cautiously at the point of transaction spawn, being aware that the spawning message can be located somewhere above.
+
 ## 12. Alias functionality
 
 Aliases can facilitate manual work with several contracts. When user deploys a contract an alias can be passed to the
@@ -2857,27 +2875,4 @@
 {
   "sum": "0x00000000000000000000000000000000000000000000000000000000000000ff"
 }
-```
-=======
-## 11.7. Render UML sequence diagram
-
-```bash
-    tonos-cli debug sequence-diagram <address_list>
-```
-
-`<address_list>`    File containing a list of account addresses, one address per line. Blank lines and lines starting with # character are ignored.
-
-This command generates a `.plantuml` text file which describes a sequence diagram of messages and transactions
-for a provided list of accounts. See PlantUML documentation for a complete guide on rendering an image out of .plantuml.
-To render an SVG the following command can be used:
-
-```bash
-    java -jar plantuml.jar accounts.plantuml -tsvg
-```
-
-### Caveat
-
-Sequence diagrams are well suited for describing synchronous interactions. However, transactions (and messages which spawn them) of the blockchain are inherently asynchronous. In particular, sequence diagram arrows can only be horizontal, and there is no way to make them curve down towards the destination, skipping other transactions and thus depicting asynchronicity.
-
-Practically, this means that one should look cautiously at the point of transaction spawn, being aware that the spawning message can be located somewhere above.
->>>>>>> bfd4b1b7
+```